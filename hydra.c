/*
 * hydra (c) 2001-2017 by van Hauser / THC <vh@thc.org>
 * http://www.thc.org
 *
 * Parallized network login hacker.
 * Don't use in military or secret service organizations, or for illegal purposes.
 *
 * License: GNU AFFERO GENERAL PUBLIC LICENSE v3.0, see LICENSE file
 */
#include "hydra.h"
#include "bfg.h"

#ifdef LIBNCURSES
#include <curses.h>
#include <term.h>
#endif

<<<<<<< HEAD
extern void service_asterisk(char *ip, int sp, unsigned char options, char *miscptr, FILE * fp, int port, char *hostname);
extern void service_telnet(char *ip, int sp, unsigned char options, char *miscptr, FILE * fp, int port, char *hostname);
extern void service_ftp(char *ip, int sp, unsigned char options, char *miscptr, FILE * fp, int port, char *hostname);
extern void service_ftps(char *ip, int sp, unsigned char options, char *miscptr, FILE * fp, int port, char *hostname);
extern void service_pop3(char *ip, int sp, unsigned char options, char *miscptr, FILE * fp, int port, char *hostname);
extern void service_vmauthd(char *ip, int sp, unsigned char options, char *miscptr, FILE * fp, int port, char *hostname);
extern void service_imap(char *ip, int sp, unsigned char options, char *miscptr, FILE * fp, int port, char *hostname);
extern void service_ldap2(char *ip, int sp, unsigned char options, char *miscptr, FILE * fp, int port, char *hostname);
extern void service_ldap3(char *ip, int sp, unsigned char options, char *miscptr, FILE * fp, int port, char *hostname);
extern void service_ldap3_cram_md5(char *ip, int sp, unsigned char options, char *miscptr, FILE * fp, int port, char *hostname);
extern void service_ldap3_digest_md5(char *ip, int sp, unsigned char options, char *miscptr, FILE * fp, int port, char *hostname);
extern void service_adam6500(char *ip, int sp, unsigned char options, char *miscptr, FILE * fp, int port, char *hostname);
extern void service_cisco(char *ip, int sp, unsigned char options, char *miscptr, FILE * fp, int port, char *hostname);
extern void service_cisco_enable(char *ip, int sp, unsigned char options, char *miscptr, FILE * fp, int port, char *hostname);
extern void service_vnc(char *ip, int sp, unsigned char options, char *miscptr, FILE * fp, int port, char *hostname);
extern void service_socks5(char *ip, int sp, unsigned char options, char *miscptr, FILE * fp, int port, char *hostname);
extern void service_rexec(char *ip, int sp, unsigned char options, char *miscptr, FILE * fp, int port, char *hostname);
extern void service_rlogin(char *ip, int sp, unsigned char options, char *miscptr, FILE * fp, int port, char *hostname);
extern void service_rsh(char *ip, int sp, unsigned char options, char *miscptr, FILE * fp, int port, char *hostname);
extern void service_nntp(char *ip, int sp, unsigned char options, char *miscptr, FILE * fp, int port, char *hostname);
extern void service_http_head(char *ip, int sp, unsigned char options, char *miscptr, FILE * fp, int port, char *hostname);
extern void service_http_get(char *ip, int sp, unsigned char options, char *miscptr, FILE * fp, int port, char *hostname);
extern void service_http_post(char *ip, int sp, unsigned char options, char *miscptr, FILE * fp, int port, char *hostname);
extern void service_http_get_form(char *ip, int sp, unsigned char options, char *miscptr, FILE * fp, int port, char *hostname);
extern void service_http_post_form(char *ip, int sp, unsigned char options, char *miscptr, FILE * fp, int port, char *hostname);
extern void service_icq(char *ip, int sp, unsigned char options, char *miscptr, FILE * fp, int port, char *hostname);
extern void service_pcnfs(char *ip, int sp, unsigned char options, char *miscptr, FILE * fp, int port, char *hostname);
extern void service_mssql(char *ip, int sp, unsigned char options, char *miscptr, FILE * fp, int port, char *hostname);
extern void service_cvs(char *ip, int sp, unsigned char options, char *miscptr, FILE * fp, int port, char *hostname);
extern void service_snmp(char *ip, int sp, unsigned char options, char *miscptr, FILE * fp, int port, char *hostname);
extern void service_smtp(char *ip, int sp, unsigned char options, char *miscptr, FILE * fp, int port, char *hostname);
extern void service_smtp_enum(char *ip, int sp, unsigned char options, char *miscptr, FILE * fp, int port, char *hostname);
extern void service_teamspeak(char *ip, int sp, unsigned char options, char *miscptr, FILE * fp, int port, char *hostname);
extern void service_pcanywhere(char *ip, int sp, unsigned char options, char *miscptr, FILE * fp, int port, char *hostname);
extern void service_http_proxy(char *ip, int sp, unsigned char options, char *miscptr, FILE * fp, int port, char *hostname);
extern void service_xmpp(char *target, char *ip, int sp, unsigned char options, char *miscptr, FILE * fp, int port, char *hostname);
extern void service_irc(char *ip, int sp, unsigned char options, char *miscptr, FILE * fp, int port, char *hostname);
extern void service_redis(char *ip, int sp, unsigned char options, char *miscptr, FILE * fp, int port, char *hostname);
extern void service_http_proxy_urlenum(char *ip, int sp, unsigned char options, char *miscptr, FILE * fp, int port, char *hostname);
extern void service_s7_300(char *ip, int sp, unsigned char options, char *miscptr, FILE * fp, int port, char *hostname);
extern void service_rtsp(char *ip, int sp, unsigned char options, char *miscptr, FILE * fp, int port, char *hostname);
extern void service_rpcap(char *ip, int sp, unsigned char options, char *miscptr, FILE * fp, int port, char *hostname);
#ifdef HAVE_GCRYPT
extern void service_radmin2(char *ip, int sp, unsigned char options, char *miscptr, FILE * fp, int port, char *hostname);
#endif
=======
void usage_oracle(const char* service);
void usage_oracle_listener(const char* service);
void usage_cvs(const char* service);
void usage_xmpp(const char* service);
void usage_pop3(const char* service);
void usage_rdp(const char* service);
void usage_s7_300(const char* service);
void usage_nntp(const char* service);
void usage_imap(const char* service);
void usage_smtp_enum(const char* service);
void usage_smtp(const char* service);
void usage_svn(const char* service);
void usage_ncp(const char* service);
void usage_firebird(const char* service);
void usage_mysql(const char* service);
void usage_irc(const char* service);
void usage_postgres(const char* service);
void usage_telnet(const char* service);
void usage_sapr3(const char* service);
void usage_sshkey(const char* service);
void usage_cisco_enable(const char* service);
void usage_cisco(const char* service);
void usage_ldap(const char* service);
void usage_smb(const char* service);
void usage_http_form(const char* service);
void usage_http_proxy(const char* service);
void usage_http_proxy_urlenum(const char* service);
void usage_snmp(const char* service);
void usage_http(const char* service);


extern void service_asterisk(char *ip, int32_t sp, unsigned char options, char *miscptr, FILE * fp, int32_t port, char *hostname);
extern void service_telnet(char *ip, int32_t sp, unsigned char options, char *miscptr, FILE * fp, int32_t port, char *hostname);
extern void service_ftp(char *ip, int32_t sp, unsigned char options, char *miscptr, FILE * fp, int32_t port, char *hostname);
extern void service_ftps(char *ip, int32_t sp, unsigned char options, char *miscptr, FILE * fp, int32_t port, char *hostname);
extern void service_pop3(char *ip, int32_t sp, unsigned char options, char *miscptr, FILE * fp, int32_t port, char *hostname);
extern void service_vmauthd(char *ip, int32_t sp, unsigned char options, char *miscptr, FILE * fp, int32_t port, char *hostname);
extern void service_imap(char *ip, int32_t sp, unsigned char options, char *miscptr, FILE * fp, int32_t port, char *hostname);
extern void service_ldap2(char *ip, int32_t sp, unsigned char options, char *miscptr, FILE * fp, int32_t port, char *hostname);
extern void service_ldap3(char *ip, int32_t sp, unsigned char options, char *miscptr, FILE * fp, int32_t port, char *hostname);
extern void service_ldap3_cram_md5(char *ip, int32_t sp, unsigned char options, char *miscptr, FILE * fp, int32_t port, char *hostname);
extern void service_ldap3_digest_md5(char *ip, int32_t sp, unsigned char options, char *miscptr, FILE * fp, int32_t port, char *hostname);
extern void service_adam6500(char *ip, int32_t sp, unsigned char options, char *miscptr, FILE * fp, int32_t port, char *hostname);
extern void service_cisco(char *ip, int32_t sp, unsigned char options, char *miscptr, FILE * fp, int32_t port, char *hostname);
extern void service_cisco_enable(char *ip, int32_t sp, unsigned char options, char *miscptr, FILE * fp, int32_t port, char *hostname);
extern void service_vnc(char *ip, int32_t sp, unsigned char options, char *miscptr, FILE * fp, int32_t port, char *hostname);
extern void service_socks5(char *ip, int32_t sp, unsigned char options, char *miscptr, FILE * fp, int32_t port, char *hostname);
extern void service_rexec(char *ip, int32_t sp, unsigned char options, char *miscptr, FILE * fp, int32_t port, char *hostname);
extern void service_rlogin(char *ip, int32_t sp, unsigned char options, char *miscptr, FILE * fp, int32_t port, char *hostname);
extern void service_rsh(char *ip, int32_t sp, unsigned char options, char *miscptr, FILE * fp, int32_t port, char *hostname);
extern void service_nntp(char *ip, int32_t sp, unsigned char options, char *miscptr, FILE * fp, int32_t port, char *hostname);
extern void service_http_head(char *ip, int32_t sp, unsigned char options, char *miscptr, FILE * fp, int32_t port, char *hostname);
extern void service_http_get(char *ip, int32_t sp, unsigned char options, char *miscptr, FILE * fp, int32_t port, char *hostname);
extern void service_http_post(char *ip, int32_t sp, unsigned char options, char *miscptr, FILE * fp, int32_t port, char *hostname);
extern void service_http_get_form(char *ip, int32_t sp, unsigned char options, char *miscptr, FILE * fp, int32_t port, char *hostname);
extern void service_http_post_form(char *ip, int32_t sp, unsigned char options, char *miscptr, FILE * fp, int32_t port, char *hostname);
extern void service_icq(char *ip, int32_t sp, unsigned char options, char *miscptr, FILE * fp, int32_t port, char *hostname);
extern void service_pcnfs(char *ip, int32_t sp, unsigned char options, char *miscptr, FILE * fp, int32_t port, char *hostname);
extern void service_mssql(char *ip, int32_t sp, unsigned char options, char *miscptr, FILE * fp, int32_t port, char *hostname);
extern void service_cvs(char *ip, int32_t sp, unsigned char options, char *miscptr, FILE * fp, int32_t port, char *hostname);
extern void service_snmp(char *ip, int32_t sp, unsigned char options, char *miscptr, FILE * fp, int32_t port, char *hostname);
extern void service_smtp(char *ip, int32_t sp, unsigned char options, char *miscptr, FILE * fp, int32_t port, char *hostname);
extern void service_smtp_enum(char *ip, int32_t sp, unsigned char options, char *miscptr, FILE * fp, int32_t port, char *hostname);
extern void service_teamspeak(char *ip, int32_t sp, unsigned char options, char *miscptr, FILE * fp, int32_t port, char *hostname);
extern void service_pcanywhere(char *ip, int32_t sp, unsigned char options, char *miscptr, FILE * fp, int32_t port, char *hostname);
extern void service_http_proxy(char *ip, int32_t sp, unsigned char options, char *miscptr, FILE * fp, int32_t port, char *hostname);
extern void service_xmpp(char *target, char *ip, int32_t sp, unsigned char options, char *miscptr, FILE * fp, int32_t port, char *hostname);
extern void service_irc(char *ip, int32_t sp, unsigned char options, char *miscptr, FILE * fp, int32_t port, char *hostname);
extern void service_redis(char *ip, int32_t sp, unsigned char options, char *miscptr, FILE * fp, int32_t port, char *hostname);
extern void service_http_proxy_urlenum(char *ip, int32_t sp, unsigned char options, char *miscptr, FILE * fp, int32_t port, char *hostname);
extern void service_s7_300(char *ip, int32_t sp, unsigned char options, char *miscptr, FILE * fp, int32_t port, char *hostname);
extern void service_rtsp(char *ip, int32_t sp, unsigned char options, char *miscptr, FILE * fp, int32_t port, char *hostname);
extern void service_rpcap(char *ip, int32_t sp, unsigned char options, char *miscptr, FILE * fp, int32_t port, char *hostname);
>>>>>>> cea00533

// ADD NEW SERVICES HERE


#ifdef HAVE_MATH_H
extern void service_mysql(char *ip, int32_t sp, unsigned char options, char *miscptr, FILE * fp, int32_t port, char *hostname);
extern int32_t service_mysql_init(char *ip, int32_t sp, unsigned char options, char *miscptr, FILE * fp, int32_t port, char *hostname);
#endif
#ifdef LIBPOSTGRES
extern void service_postgres(char *ip, int32_t sp, unsigned char options, char *miscptr, FILE * fp, int32_t port, char *hostname);
extern int32_t service_postgres_init(char *ip, int32_t sp, unsigned char options, char *miscptr, FILE * fp, int32_t port, char *hostname);
#endif
#ifdef LIBOPENSSL
extern void service_smb(char *ip, int32_t sp, unsigned char options, char *miscptr, FILE * fp, int32_t port, char *hostname);
extern int32_t service_smb_init(char *ip, int32_t sp, unsigned char options, char *miscptr, FILE * fp, int32_t port, char *hostname);
extern void service_oracle_listener(char *ip, int32_t sp, unsigned char options, char *miscptr, FILE * fp, int32_t port, char *hostname);
extern int32_t service_oracle_listener_init(char *ip, int32_t sp, unsigned char options, char *miscptr, FILE * fp, int32_t port, char *hostname);
extern void service_oracle_sid(char *ip, int32_t sp, unsigned char options, char *miscptr, FILE * fp, int32_t port, char *hostname);
extern int32_t service_oracle_sid_init(char *ip, int32_t sp, unsigned char options, char *miscptr, FILE * fp, int32_t port, char *hostname);
extern void service_sip(char *ip, int32_t sp, unsigned char options, char *miscptr, FILE * fp, int32_t port, char *hostname);
extern int32_t service_sip_init(char *ip, int32_t sp, unsigned char options, char *miscptr, FILE * fp, int32_t port, char *hostname);
extern void service_rdp(char *ip, int32_t sp, unsigned char options, char *miscptr, FILE * fp, int32_t port, char *hostname);
extern int32_t service_rdp_init(char *ip, int32_t sp, unsigned char options, char *miscptr, FILE * fp, int32_t port, char *hostname);
#endif
#ifdef LIBSAPR3
extern void service_sapr3(char *ip, int32_t sp, unsigned char options, char *miscptr, FILE * fp, int32_t port, char *hostname);
extern int32_t service_sapr3_init(char *ip, int32_t sp, unsigned char options, char *miscptr, FILE * fp, int32_t port, char *hostname);
#endif
#ifdef LIBFIREBIRD
extern void service_firebird(char *ip, int32_t sp, unsigned char options, char *miscptr, FILE * fp, int32_t port, char *hostname);
extern int32_t service_firebird_init(char *ip, int32_t sp, unsigned char options, char *miscptr, FILE * fp, int32_t port, char *hostname);
#endif
#ifdef LIBAFP
extern void service_afp(char *ip, int32_t sp, unsigned char options, char *miscptr, FILE * fp, int32_t port, char *hostname);
extern int32_t service_afp_init(char *ip, int32_t sp, unsigned char options, char *miscptr, FILE * fp, int32_t port, char *hostname);
#endif
#ifdef LIBNCP
extern void service_ncp(char *ip, int32_t sp, unsigned char options, char *miscptr, FILE * fp, int32_t port, char *hostname);
extern int32_t service_ncp_init(char *ip, int32_t sp, unsigned char options, char *miscptr, FILE * fp, int32_t port, char *hostname);
#endif
#ifdef LIBSSH
extern void service_ssh(char *ip, int32_t sp, unsigned char options, char *miscptr, FILE * fp, int32_t port, char *hostname);
extern int32_t service_ssh_init(char *ip, int32_t sp, unsigned char options, char *miscptr, FILE * fp, int32_t port, char *hostname);
extern void service_sshkey(char *ip, int32_t sp, unsigned char options, char *miscptr, FILE * fp, int32_t port, char *hostname);
extern int32_t service_sshkey_init(char *ip, int32_t sp, unsigned char options, char *miscptr, FILE * fp, int32_t port, char *hostname);
#endif
#ifdef LIBSVN
extern void service_svn(char *ip, int32_t sp, unsigned char options, char *miscptr, FILE * fp, int32_t port, char *hostname);
extern int32_t service_svn_init(char *ip, int32_t sp, unsigned char options, char *miscptr, FILE * fp, int32_t port, char *hostname);
#endif
#ifdef LIBORACLE
<<<<<<< HEAD
extern void service_oracle(char *ip, int sp, unsigned char options, char *miscptr, FILE * fp, int port, char *hostname);
extern int service_oracle_init(char *ip, int sp, unsigned char options, char *miscptr, FILE * fp, int port, char *hostname);
#endif

extern int service_adam6500_init(char *ip, int sp, unsigned char options, char *miscptr, FILE * fp, int port, char *hostname);
extern int service_cisco_init(char *ip, int sp, unsigned char options, char *miscptr, FILE * fp, int port, char *hostname);
extern int service_cisco_enable_init(char *ip, int sp, unsigned char options, char *miscptr, FILE * fp, int port, char *hostname);
extern int service_cvs_init(char *ip, int sp, unsigned char options, char *miscptr, FILE * fp, int port, char *hostname);
extern int service_smtp_enum_init(char *ip, int sp, unsigned char options, char *miscptr, FILE * fp, int port, char *hostname);
extern int service_http_form_init(char *ip, int sp, unsigned char options, char *miscptr, FILE * fp, int port, char *hostname);
extern int service_ftp_init(char *ip, int sp, unsigned char options, char *miscptr, FILE * fp, int port, char *hostname);
extern int service_http_init(char *ip, int sp, unsigned char options, char *miscptr, FILE * fp, int port, char *hostname);
extern int service_icq_init(char *ip, int sp, unsigned char options, char *miscptr, FILE * fp, int port, char *hostname);
extern int service_imap_init(char *ip, int sp, unsigned char options, char *miscptr, FILE * fp, int port, char *hostname);
extern int service_irc_init(char *ip, int sp, unsigned char options, char *miscptr, FILE * fp, int port, char *hostname);
extern int service_ldap_init(char *ip, int sp, unsigned char options, char *miscptr, FILE * fp, int port, char *hostname);
extern int service_mssql_init(char *ip, int sp, unsigned char options, char *miscptr, FILE * fp, int port, char *hostname);
extern int service_nntp_init(char *ip, int sp, unsigned char options, char *miscptr, FILE * fp, int port, char *hostname);
extern int service_pcanywhere_init(char *ip, int sp, unsigned char options, char *miscptr, FILE * fp, int port, char *hostname);
extern int service_pcnfs_init(char *ip, int sp, unsigned char options, char *miscptr, FILE * fp, int port, char *hostname);
extern int service_pop3_init(char *ip, int sp, unsigned char options, char *miscptr, FILE * fp, int port, char *hostname);
extern int service_http_proxy_init(char *ip, int sp, unsigned char options, char *miscptr, FILE * fp, int port, char *hostname);
extern int service_asterisk_init(char *ip, int sp, unsigned char options, char *miscptr, FILE * fp, int port, char *hostname);
extern int service_redis_init(char *ip, int sp, unsigned char options, char *miscptr, FILE * fp, int port, char *hostname);
extern int service_rexec_init(char *ip, int sp, unsigned char options, char *miscptr, FILE * fp, int port, char *hostname);
extern int service_rlogin_init(char *ip, int sp, unsigned char options, char *miscptr, FILE * fp, int port, char *hostname);
extern int service_rsh_init(char *ip, int sp, unsigned char options, char *miscptr, FILE * fp, int port, char *hostname);
extern int service_smtp_init(char *ip, int sp, unsigned char options, char *miscptr, FILE * fp, int port, char *hostname);
extern int service_snmp_init(char *ip, int sp, unsigned char options, char *miscptr, FILE * fp, int port, char *hostname);
extern int service_socks5_init(char *ip, int sp, unsigned char options, char *miscptr, FILE * fp, int port, char *hostname);
extern int service_teamspeak_init(char *ip, int sp, unsigned char options, char *miscptr, FILE * fp, int port, char *hostname);
extern int service_telnet_init(char *ip, int sp, unsigned char options, char *miscptr, FILE * fp, int port, char *hostname);
extern int service_http_proxy_urlenum_init(char *ip, int sp, unsigned char options, char *miscptr, FILE * fp, int port, char *hostname);
extern int service_vmauthd_init(char *ip, int sp, unsigned char options, char *miscptr, FILE * fp, int port, char *hostname);
extern int service_vnc_init(char *ip, int sp, unsigned char options, char *miscptr, FILE * fp, int port, char *hostname);
extern int service_xmpp_init(char *ip, int sp, unsigned char options, char *miscptr, FILE * fp, int port, char *hostname);
extern int service_s7_300_init(char *ip, int sp, unsigned char options, char *miscptr, FILE * fp, int port, char *hostname);
extern int service_rtsp_init(char *ip, int sp, unsigned char options, char *miscptr, FILE * fp, int port, char *hostname);
extern int service_rpcap_init(char *ip, int sp, unsigned char options, char *miscptr, FILE * fp, int port, char *hostname);
#ifdef HAVE_GCRYPT
extern int service_radmin2_init(char *ip, int sp, unsigned char options, char *miscptr, FILE * fp, int port, char *hostname);
#endif
=======
extern void service_oracle(char *ip, int32_t sp, unsigned char options, char *miscptr, FILE * fp, int32_t port, char *hostname);
extern int32_t service_oracle_init(char *ip, int32_t sp, unsigned char options, char *miscptr, FILE * fp, int32_t port, char *hostname);
#endif

extern int32_t service_adam6500_init(char *ip, int32_t sp, unsigned char options, char *miscptr, FILE * fp, int32_t port, char *hostname);
extern int32_t service_cisco_init(char *ip, int32_t sp, unsigned char options, char *miscptr, FILE * fp, int32_t port, char *hostname);
extern int32_t service_cisco_enable_init(char *ip, int32_t sp, unsigned char options, char *miscptr, FILE * fp, int32_t port, char *hostname);
extern int32_t service_cvs_init(char *ip, int32_t sp, unsigned char options, char *miscptr, FILE * fp, int32_t port, char *hostname);
extern int32_t service_smtp_enum_init(char *ip, int32_t sp, unsigned char options, char *miscptr, FILE * fp, int32_t port, char *hostname);
extern int32_t service_http_form_init(char *ip, int32_t sp, unsigned char options, char *miscptr, FILE * fp, int32_t port, char *hostname);
extern int32_t service_ftp_init(char *ip, int32_t sp, unsigned char options, char *miscptr, FILE * fp, int32_t port, char *hostname);
extern int32_t service_http_init(char *ip, int32_t sp, unsigned char options, char *miscptr, FILE * fp, int32_t port, char *hostname);
extern int32_t service_icq_init(char *ip, int32_t sp, unsigned char options, char *miscptr, FILE * fp, int32_t port, char *hostname);
extern int32_t service_imap_init(char *ip, int32_t sp, unsigned char options, char *miscptr, FILE * fp, int32_t port, char *hostname);
extern int32_t service_irc_init(char *ip, int32_t sp, unsigned char options, char *miscptr, FILE * fp, int32_t port, char *hostname);
extern int32_t service_ldap_init(char *ip, int32_t sp, unsigned char options, char *miscptr, FILE * fp, int32_t port, char *hostname);
extern int32_t service_mssql_init(char *ip, int32_t sp, unsigned char options, char *miscptr, FILE * fp, int32_t port, char *hostname);
extern int32_t service_nntp_init(char *ip, int32_t sp, unsigned char options, char *miscptr, FILE * fp, int32_t port, char *hostname);
extern int32_t service_pcanywhere_init(char *ip, int32_t sp, unsigned char options, char *miscptr, FILE * fp, int32_t port, char *hostname);
extern int32_t service_pcnfs_init(char *ip, int32_t sp, unsigned char options, char *miscptr, FILE * fp, int32_t port, char *hostname);
extern int32_t service_pop3_init(char *ip, int32_t sp, unsigned char options, char *miscptr, FILE * fp, int32_t port, char *hostname);
extern int32_t service_http_proxy_init(char *ip, int32_t sp, unsigned char options, char *miscptr, FILE * fp, int32_t port, char *hostname);
extern int32_t service_asterisk_init(char *ip, int32_t sp, unsigned char options, char *miscptr, FILE * fp, int32_t port, char *hostname);
extern int32_t service_redis_init(char *ip, int32_t sp, unsigned char options, char *miscptr, FILE * fp, int32_t port, char *hostname);
extern int32_t service_rexec_init(char *ip, int32_t sp, unsigned char options, char *miscptr, FILE * fp, int32_t port, char *hostname);
extern int32_t service_rlogin_init(char *ip, int32_t sp, unsigned char options, char *miscptr, FILE * fp, int32_t port, char *hostname);
extern int32_t service_rsh_init(char *ip, int32_t sp, unsigned char options, char *miscptr, FILE * fp, int32_t port, char *hostname);
extern int32_t service_smtp_init(char *ip, int32_t sp, unsigned char options, char *miscptr, FILE * fp, int32_t port, char *hostname);
extern int32_t service_snmp_init(char *ip, int32_t sp, unsigned char options, char *miscptr, FILE * fp, int32_t port, char *hostname);
extern int32_t service_socks5_init(char *ip, int32_t sp, unsigned char options, char *miscptr, FILE * fp, int32_t port, char *hostname);
extern int32_t service_teamspeak_init(char *ip, int32_t sp, unsigned char options, char *miscptr, FILE * fp, int32_t port, char *hostname);
extern int32_t service_telnet_init(char *ip, int32_t sp, unsigned char options, char *miscptr, FILE * fp, int32_t port, char *hostname);
extern int32_t service_http_proxy_urlenum_init(char *ip, int32_t sp, unsigned char options, char *miscptr, FILE * fp, int32_t port, char *hostname);
extern int32_t service_vmauthd_init(char *ip, int32_t sp, unsigned char options, char *miscptr, FILE * fp, int32_t port, char *hostname);
extern int32_t service_vnc_init(char *ip, int32_t sp, unsigned char options, char *miscptr, FILE * fp, int32_t port, char *hostname);
extern int32_t service_xmpp_init(char *ip, int32_t sp, unsigned char options, char *miscptr, FILE * fp, int32_t port, char *hostname);
extern int32_t service_s7_300_init(char *ip, int32_t sp, unsigned char options, char *miscptr, FILE * fp, int32_t port, char *hostname);
extern int32_t service_rtsp_init(char *ip, int32_t sp, unsigned char options, char *miscptr, FILE * fp, int32_t port, char *hostname);
extern int32_t service_rpcap_init(char *ip, int32_t sp, unsigned char options, char *miscptr, FILE * fp, int32_t port, char *hostname);
>>>>>>> cea00533

// ADD NEW SERVICES HERE


// ADD NEW SERVICES HERE
char *SERVICES =
  "adam6500 asterisk afp cisco cisco-enable cvs firebird ftp ftps http[s]-{head|get|post} http[s]-{get|post}-form http-proxy http-proxy-urlenum icq imap[s] irc ldap2[s] ldap3[-{cram|digest}md5][s] mssql mysql ncp nntp oracle oracle-listener oracle-sid pcanywhere pcnfs pop3[s] postgres radmin2 rdp redis rexec rlogin rpcap rsh rtsp s7-300 sapr3 sip smb smtp[s] smtp-enum snmp socks5 ssh sshkey svn teamspeak telnet[s] vmauthd vnc xmpp";

#define MAXBUF       520
#define MAXLINESIZE  ( ( MAXBUF / 2 ) - 4 )
#define MAXTASKS     64
#define MAXSERVERS   16
#define MAXFAIL      3
#define MAXENDWAIT   20
#define WAITTIME     32
#define TASKS        16
#define SKIPLOGIN    256
#define USLEEP_LOOP  10
#define MAX_LINES    50000000   // 50 millions, do not put more than 65millions
#define MAX_BYTES    500000000  // 500 millions, do not put more than 650millions

#define RESTOREFILE "./hydra.restore"

#define PROGRAM   "Hydra"
#define VERSION   "v8.6-dev"
#define AUTHOR    "van Hauser/THC"
#define EMAIL     "<vh@thc.org>"
#define RESOURCE  "http://www.thc.org/thc-hydra"

extern char *hydra_strcasestr(const char *haystack, const char *needle);
extern void hydra_tobase64(unsigned char *buf, int32_t buflen, int32_t bufsize);
extern char *hydra_string_replace(const char *string, const char *substr, const char *replacement);
extern char *hydra_address2string(char *address);
extern char *hydra_address2string_beautiful(char *address);
extern int32_t colored_output;
extern char quiet;
extern int32_t do_retry;
extern int32_t old_ssl;

void hydra_kill_head(int32_t head_no, int32_t killit, int32_t fail);

// some enum definitions
typedef enum {
  HEAD_DISABLED = -1,
  HEAD_UNUSED = 0,
  HEAD_ACTIVE = 1
} head_state_t;

typedef enum {
  TARGET_ACTIVE = 0,
  TARGET_FINISHED = 1,
  TARGET_ERROR = 2,
  TARGET_UNRESOLVED = 3
} target_state_t;

typedef enum {
  MODE_PASSWORD_LIST = 1,
  MODE_LOGIN_LIST = 2,
  MODE_PASSWORD_BRUTE = 4,
  MODE_PASSWORD_REVERSE = 8,
  MODE_PASSWORD_NULL = 16,
  MODE_PASSWORD_SAME = 32,
  MODE_COLON_FILE = 64
} hydra_mode_t;

typedef enum {
  FORMAT_PLAIN_TEXT,
  FORMAT_JSONV1,
  FORMAT_JSONV2,
  FORMAT_XMLV1
} output_format_t;

// some structure definitions
typedef struct {
  pid_t pid;
  int32_t sp[2];
  int32_t target_no;
  char *current_login_ptr;
  char *current_pass_ptr;
  char reverse[256];
  head_state_t active;
  int32_t redo;
  time_t last_seen;
} hydra_head;

typedef struct {
  char *target;
  char ip[36];
  char *login_ptr;
  char *pass_ptr;
  uint64_t login_no;
  uint64_t pass_no;
  uint64_t sent;
  int32_t pass_state;
  int32_t use_count;
  target_state_t done;
  int32_t fail_count;
  int32_t redo_state;
  int32_t redo;
  int32_t ok;
  int32_t failed;
  int32_t skipcnt;
  int32_t port;
  char *redo_login[MAXTASKS * 2 + 2];
  char *redo_pass[MAXTASKS * 2 + 2];
  char *skiplogin[SKIPLOGIN];
  //  char *bfg_ptr[MAXTASKS];
} hydra_target;

typedef struct {
  int32_t active;                   // active tasks of hydra_options.max_use
  int32_t targets;
  int32_t finished;
  int32_t exit;
  uint64_t todo_all;
  uint64_t todo;
  uint64_t sent;
  uint64_t found;
  uint64_t countlogin;
  uint64_t countpass;
  size_t sizelogin;
  size_t sizepass;
  FILE *ofp;
} hydra_brain;

typedef struct {
  hydra_mode_t mode;
  int32_t loop_mode;                // valid modes: 0 = password, 1 = user
  int32_t ssl;
  int32_t restore;
  int32_t debug;                    // is external - for restore
  int32_t verbose;                  // is external - for restore
  int32_t showAttempt;
  int32_t tasks;
  int32_t try_null_password;
  int32_t try_password_same_as_login;
  int32_t try_password_reverse_login;
  int32_t exit_found;
  int32_t max_use;
  int32_t cidr;
  int32_t time_next_attempt;
  output_format_t outfile_format;
  char *login;
  char *loginfile;
  char *pass;
  char *passfile;
  char *outfile_ptr;
  char *infile_ptr;
  char *colonfile;
  int32_t waittime;                 // is external - for restore
  int32_t conwait;                  // is external - for restore
  uint32_t port;            // is external - for restore
  char *miscptr;
  char *server;
  char *service;
  char bfg;
} hydra_option;

typedef struct {
  char *name;
  int32_t port;
  int32_t port_ssl;
} hydra_portlist;

// external vars
extern char HYDRA_EXIT[5];
#if !defined(ANDROID) && !defined(__BIONIC__)
extern int32_t errno;
#endif
extern int32_t debug;
extern int32_t verbose;
extern int32_t waittime;
extern int32_t port;
extern int32_t found;
extern int32_t use_proxy;
extern int32_t proxy_count;
extern int32_t selected_proxy;
extern int32_t proxy_string_port[MAX_PROXY_COUNT];
extern char proxy_string_ip[MAX_PROXY_COUNT][36];
extern char proxy_string_type[MAX_PROXY_COUNT][10];
extern char *proxy_authentication[MAX_PROXY_COUNT];
extern char *cmdlinetarget;
extern char *fe80;

// required global vars
char *prg;
size_t size_of_data = -1;
hydra_head **hydra_heads = NULL;
hydra_target **hydra_targets = NULL;
hydra_option hydra_options;
hydra_brain hydra_brains;
char *sck = NULL;
int32_t prefer_ipv6 = 0, conwait = 0, loop_cnt = 0, fck = 0, options = 0, killed = 0;
int32_t child_head_no = -1, child_socket;
int32_t total_redo_count = 0;

// moved for restore feature
int32_t process_restore = 0, dont_unlink;
char *login_ptr = NULL, *pass_ptr = "", *csv_ptr = NULL, *servers_ptr = NULL;
size_t countservers = 1, sizeservers = 0;
char empty_login[2] = "", unsupported[500] = "";

// required to save stack memory
char snpbuf[MAXBUF];
int32_t snpdone, snp_is_redo, snpbuflen, snpi, snpj, snpdont;

#include "performance.h"

typedef void (*service_t)(char *ip, int32_t sp, unsigned char options, char *miscptr, FILE * fp, int32_t port, char *hostname);
typedef int32_t (*service_init_t)(char *ip, int32_t sp, unsigned char options, char *miscptr, FILE * fp, int32_t port, char *hostname);
typedef void (*service_usage_t)(const char* service);

#define SERVICE2(name, func) { name, service_##func##_init, service_##func, NULL }
#define SERVICE(name) { #name, service_##name##_init, service_##name, NULL }
#define SERVICE3(name, func) { name, service_##func##_init, service_##func, usage_##func }

static const struct {
  const char* name;
  service_init_t init;
  service_t exec;
  service_usage_t usage;
} services[] = {
  SERVICE(adam6500),
#ifdef LIBAFP
  SERVICE(afp),
#endif
  SERVICE(asterisk),
  SERVICE3("cisco", cisco),
  SERVICE3("cisco-enable", cisco_enable),
  SERVICE3("cvs", cvs),
#ifdef LIBFIREBIRD
  SERVICE3("firebird", firebird),
#endif
  SERVICE(ftp),
  { "ftps", service_ftp_init, service_ftps, NULL },
  { "http-get", service_http_init, service_http_get, usage_http },
  { "http-get-form", service_http_form_init, service_http_get_form, usage_http_form },
  { "http-head", service_http_init, service_http_head, NULL },
  { "http-form", service_http_form_init, NULL, usage_http_form },
  { "http-post", NULL, service_http_post, usage_http },
  { "http-post-form", service_http_form_init, service_http_post_form, usage_http_form },
  SERVICE3("http-proxy", http_proxy),
  SERVICE3("http-proxy-urlenum", http_proxy_urlenum),
  SERVICE(icq),
  SERVICE3("imap", imap),
  SERVICE3("irc", irc),
  { "ldap2", service_ldap_init, service_ldap2, usage_ldap },
  { "ldap3", service_ldap_init, service_ldap3, usage_ldap },
  { "ldap3-crammd5", service_ldap_init, service_ldap3_cram_md5, usage_ldap },
  { "ldap3-digestmd5", service_ldap_init, service_ldap3_digest_md5, usage_ldap },
  SERVICE(mssql),
#ifdef HAVE_MATH_H
  SERVICE3("mysql", mysql),
#endif
#ifdef LIBNCP
  SERVICE3("ncp", ncp),
#endif
  SERVICE3("nntp", nntp),
#ifdef LIBORACLE
  SERVICE3("oracle", oracle),
#endif
#ifdef LIBOPENSSL
  SERVICE3("oracle-listener", oracle_listener),
  SERVICE2("oracle-sid", oracle_sid),
#endif
  SERVICE(pcanywhere),
  SERVICE(pcnfs),
  SERVICE3("pop3", pop3),
#ifdef LIBPOSTGRES
  SERVICE3("postgres", postgres),
#endif
  SERVICE(redis),
  SERVICE(rexec),
#ifdef LIBOPENSSL
  SERVICE3("rdp", rdp),
#endif
  SERVICE(rlogin),
  SERVICE(rsh),
  SERVICE(rtsp),
  SERVICE(rpcap),
  SERVICE3("s7-300", s7_300),
#ifdef LIBSAPR3
  SERVICE3("sarp3", sapr3),
#endif
#ifdef LIBOPENSSL
  SERVICE(sip),
  SERVICE3("smbnt", smb),
  SERVICE3("smb", smb),
#endif
  SERVICE3("smtp", smtp),
  SERVICE3("smtp-enum", smtp_enum),
  SERVICE3("snmp", snmp),
  SERVICE(socks5),
#ifdef LIBSSH
  { "ssh", NULL, service_ssh, NULL },
  SERVICE3("sshkey", sshkey),
#endif
#ifdef LIBSVN
  SERVICE3("svn", svn),
#endif
  SERVICE(teamspeak),
  SERVICE3("telnet", telnet),
  SERVICE(vmauthd),
  SERVICE(vnc),
  { "xmpp", service_xmpp_init, NULL, usage_xmpp }
};


#define PRINT_NORMAL(ext, text, ...) printf(text, ##__VA_ARGS__)
#define PRINT_EXTEND(ext, text, ...) do { \
    if (ext) \
      printf(text, ##__VA_ARGS__); \
  } while(0)


int32_t /*inline*/ check_flag(int32_t value, int32_t flag) { // inline does not compile with debug
  return (value & flag) == flag;
}

void help(int32_t ext) {
  PRINT_NORMAL(ext, "Syntax: hydra [[[-l LOGIN|-L FILE] [-p PASS|-P FILE]] | [-C FILE]] [-e nsr]"
                    " [-o FILE] [-t TASKS] [-M FILE [-T TASKS]] [-w TIME] [-W TIME] [-f] [-s PORT]"
#ifdef HAVE_MATH_H
                    " [-x MIN:MAX:CHARSET]"
#endif
                    " [-c TIME] [-ISOuvVd46] "
                    //"[server service [OPT]]|"
                    "[service://server[:PORT][/OPT]]\n");
  PRINT_NORMAL(ext, "\nOptions:\n");
  PRINT_EXTEND(ext, "  -R        restore a previous aborted/crashed session\n"
                    "  -I        ignore an existing restore file (dont wait 10 seconds)\n"
#ifdef LIBOPENSSL
                    "  -S        perform an SSL connect\n"
#endif
                    "  -s PORT   if the service is on a different default port, define it here\n");
  PRINT_NORMAL(ext, "  -l LOGIN or -L FILE  login with LOGIN name, or load several logins from FILE\n"
                    "  -p PASS  or -P FILE  try password PASS, or load several passwords from FILE\n");
  PRINT_EXTEND(ext,
#ifdef HAVE_MATH_H
                    "  -x MIN:MAX:CHARSET  password bruteforce generation, type \"-x -h\" to get help\n"
                    "  -y        disable use of symbols in bruteforce, see above\n"
#endif
                    "  -e nsr    try \"n\" null password, \"s\" login as pass and/or \"r\" reversed login\n"
                    "  -u        loop around users, not passwords (effective! implied with -x)\n");
  PRINT_NORMAL(ext, "  -C FILE   colon separated \"login:pass\" format, instead of -L/-P options\n"
                    "  -M FILE   list of servers to attack, one entry per line, ':' to specify port\n");
  PRINT_EXTEND(ext, "  -o FILE   write found login/password pairs to FILE instead of stdout\n"
                    "  -b FORMAT specify the format for the -o FILE: text(default), json, jsonv1\n"
                    "  -f / -F   exit when a login/pass pair is found (-M: -f per host, -F global)\n");
  PRINT_NORMAL(ext, "  -t TASKS  run TASKS number of connects in parallel per target (default: %d)\n", TASKS);
  PRINT_EXTEND(ext, "  -T TASKS  run TASKS connects in parallel overall (for -M, default: %d)\n"
                    "  -w / -W TIME  wait time for a response (%d) / between connects per thread (%d)\n"
#ifdef MSG_PEEK
                    "  -c TIME   wait time per login attempt over all threads (enforces -t 1)\n"
#endif
                    "  -4 / -6   use IPv4 (default) / IPv6 addresses (put always in [] also in -M)\n"
                    "  -v / -V / -d  verbose mode / show login+pass for each attempt / debug mode \n"
                    "  -O        use old SSL v2 and v3\n"
                    "  -q        do not print messages about connection errors\n",
               MAXTASKS, WAITTIME, conwait
               );
  PRINT_NORMAL(ext, "  -U        service module usage details\n"
                    "  -h        more command line options (COMPLETE HELP)\n"
                    "  server    the target: DNS, IP or 192.168.0.0/24 (this OR the -M option)\n"
                    "  service   the service to crack (see below for supported protocols)\n"
                    "  OPT       some service modules support additional input (-U for module help)\n");
  PRINT_NORMAL(ext, "\nSupported services: %s\n"
                    "\n%s is a tool to guess/crack valid login/password pairs. Licensed under AGPL\n"
                    "v3.0. The newest version is always available at %s\n"
                    "Don't use in military or secret service organizations, or for illegal purposes.\n",
               SERVICES, PROGRAM, RESOURCE
               );

  if (ext && strlen(unsupported) > 0) {
    if (unsupported[strlen(unsupported) - 1] == ' ')
      unsupported[strlen(unsupported) - 1] = 0;
    printf("These services were not compiled in: %s.\n", unsupported);
  }
  PRINT_EXTEND(ext, "\nUse HYDRA_PROXY_HTTP or HYDRA_PROXY environment variables for a proxy setup.\n"
                    "E.g. %% export HYDRA_PROXY=socks5://l:p@127.0.0.1:9150 (or: socks4:// connect://)\n"
                    "     %% export HYDRA_PROXY=connect_and_socks_proxylist.txt  (up to 64 entries)\n"
                    "     %% export HYDRA_PROXY_HTTP=http://login:pass@proxy:8080\n"
                    "     %% export HYDRA_PROXY_HTTP=proxylist.txt  (up to 64 entries)\n");
  PRINT_NORMAL(ext, "\nExample%s:%s  hydra -l user -P passlist.txt ftp://192.168.0.1\n", ext == 0 ? "" : "s", ext == 0 ? "" : "\n");
  PRINT_EXTEND(ext, "  hydra -L userlist.txt -p defaultpw imap://192.168.0.1/PLAIN\n"
                    "  hydra -C defaults.txt -6 pop3s://[2001:db8::1]:143/TLS:DIGEST-MD5\n"
                    "  hydra -l admin -p password ftp://[192.168.0.0/24]/\n"
                    "  hydra -L logins.txt -P pws.txt -M targets.txt ssh\n");
  exit(-1);
}

void help_bfg() {
  printf("Hydra bruteforce password generation option usage:\n\n"
         "  -x MIN:MAX:CHARSET\n\n"
         "     MIN     is the minimum number of characters in the password\n"
         "     MAX     is the maximum number of characters in the password\n"
         "     CHARSET is a specification of the characters to use in the generation\n"
         "             valid CHARSET values are: 'a' for lowercase letters,\n"
         "             'A' for uppercase letters, '1' for numbers, and for all others,\n"
         "             just add their real representation.\n"
         "  -y         disable the use if the above letters as placeholders\n\n"
         "Examples:\n"
         "   -x 3:5:a  generate passwords from length 3 to 5 with all lowercase letters\n"
         "   -x 5:8:A1 generate passwords from length 5 to 8 with uppercase and numbers\n"
         "   -x 1:3:/  generate passwords from length 1 to 3 containing only slashes\n"
         "   -x 5:5:/%%,.-  generate passwords with length 5 which consists only of /%%,.-\n"
         "   -x 3:5:aA1 -y generate passwords from length 3 to 5 with a, A and 1 only\n"
         "\nThe bruteforce mode was made by Jan Dlabal, http://houbysoft.com/bfg/\n");
  exit(-1);
}

void module_usage() {
  int32_t i;
  if (!hydra_options.service) {
    printf("The Module %s does not need or support optional parameters\n", hydra_options.service);
    exit(0);
  }

  printf("\nHelp for module %s:\n============================================================================\n", hydra_options.service);
  for (i = 0; i < sizeof(services) / sizeof(services[0]); i++) {
      if (strcmp(hydra_options.service, services[i].name) == 0) {
          if (services[i].usage) {
              services[i].usage(hydra_options.service);
              exit(0);
          }
      }
  }

  printf("The Module %s does not need or support optional parameters\n", hydra_options.service);
  exit(0);
}

#define STR_NULL(s) ((s) == NULL ? "(null)" : (s))

void hydra_debug(int32_t force, char *string) {
  int32_t active = 0, inactive = 0, i;

  if (!debug && !force)
    return;

  printf("[DEBUG] Code: %s   Time: %llu\n", string, (uint64_t) time(NULL));
  printf("[DEBUG] Options: mode %d  ssl %d  restore %d  showAttempt %d  tasks %d  max_use %d tnp %d  tpsal %d  tprl %d  exit_found %d  miscptr %s  service %s\n",
         hydra_options.mode,        hydra_options.ssl,   hydra_options.restore,
         hydra_options.showAttempt, hydra_options.tasks, hydra_options.max_use,
         hydra_options.try_null_password,          hydra_options.try_password_same_as_login,
         hydra_options.try_password_reverse_login, hydra_options.exit_found,
         STR_NULL(hydra_options.miscptr),          hydra_options.service);

  printf("[DEBUG] Brains: active %d  targets %d  finished %d  todo_all %llu  todo %llu  sent %llu  found %llu  countlogin %llu  sizelogin %llu  countpass %llu  sizepass %llu\n",
         hydra_brains.active, hydra_brains.targets, hydra_brains.finished,
         hydra_brains.todo_all + total_redo_count,  hydra_brains.todo,
         hydra_brains.sent, hydra_brains.found,
         (uint64_t) hydra_brains.countlogin,
         (uint64_t) hydra_brains.sizelogin,
         (uint64_t) hydra_brains.countpass,
         (uint64_t) hydra_brains.sizepass);

  for (i = 0; i < hydra_brains.targets; i++) {
    hydra_target* target = hydra_targets[i];
    printf
      ("[DEBUG] Target %d - target %s  ip %s  login_no %llu  pass_no %llu  sent %llu  pass_state %d  redo_state %d (%d redos)  use_count %d  failed %d  done %d  fail_count %d  login_ptr %s  pass_ptr %s\n",
       i, STR_NULL(target->target), hydra_address2string_beautiful(target->ip),
       target->login_no,   target->pass_no,    target->sent,
       target->pass_state, target->redo_state, target->redo,
       target->use_count,  target->failed,     target->done,
       target->fail_count,
       STR_NULL(target->login_ptr),
       STR_NULL(target->pass_ptr));
  }

  if (hydra_heads == NULL)
    return;

  for (i = 0; i < hydra_options.max_use; i++) {
    if (hydra_heads[i]->active >= HEAD_UNUSED) {
      printf("[DEBUG] Task %d - pid %d  active %d  redo %d  current_login_ptr %s  current_pass_ptr %s\n",
           i, (int32_t) hydra_heads[i]->pid,
           hydra_heads[i]->active,
           hydra_heads[i]->redo,
           STR_NULL(hydra_heads[i]->current_login_ptr),
           STR_NULL(hydra_heads[i]->current_pass_ptr));
      if (hydra_heads[i]->active == HEAD_UNUSED)
        inactive++;
      else
        active++;
    }
  }
  printf("[DEBUG] Tasks %d inactive  %d active\n", inactive, active);
}

void bail(char *text) {
  fprintf(stderr, "[ERROR] %s\n", text);
  exit(-1);
}

void hydra_restore_write(int32_t print_msg) {
  FILE *f;
  hydra_brain brain;
  char mynull[4] = { 0, 0, 0, 0 }, buf[4];
  int32_t i = 0, j = 0;
  hydra_head hh;

  if (process_restore != 1)
    return;

  for (i = 0; i < hydra_brains.targets; i++)
    if (hydra_targets[j]->done != TARGET_FINISHED && hydra_targets[j]->done != TARGET_UNRESOLVED)
      j++;
  if (j == 0) {
    process_restore = 0;
    return;
  }

  if ((f = fopen(RESTOREFILE, "w")) == NULL) {
    fprintf(stderr, "[ERROR] Can not create restore file (%s) - \n", RESTOREFILE);
    perror("");
    process_restore = 0;
    return;
  } else if (debug)
    printf("[DEBUG] Writing restore file... ");

  fprintf(f, "%s\n", PROGRAM);
  buf[0] = VERSION[1];
  buf[1] = VERSION[3];
  buf[2] = sizeof(int32_t) % 256;
  buf[3] = sizeof(hydra_target*) % 256;
  fwrite(buf, 1, 4, f);
  memcpy(&brain, &hydra_brains, sizeof(hydra_brain));
  brain.targets = i;
  brain.ofp = NULL;
  brain.finished = brain.active = 0;
  fck = fwrite(&bf_options, sizeof(bf_options), 1, f);
  if (bf_options.crs != NULL)
    fck = fwrite(bf_options.crs, BF_CHARSMAX, 1, f);
  else
    fck = fwrite(mynull, sizeof(mynull), 1, f);
  fck = fwrite(&brain, sizeof(hydra_brain), 1, f);
  fck = fwrite(&hydra_options, sizeof(hydra_option), 1, f);
  fprintf(f, "%s\n", hydra_options.server == NULL ? "" : hydra_options.server);
  if (hydra_options.outfile_ptr == NULL)
    fprintf(f, "\n");
  else
    fprintf(f, "%s\n", hydra_options.outfile_ptr);
  fprintf(f, "%s\n%s\n", hydra_options.miscptr == NULL ? "" : hydra_options.miscptr, hydra_options.service);
  fck = fwrite(login_ptr, hydra_brains.sizelogin + hydra_brains.countlogin + 8, 1, f);
  if (hydra_options.colonfile == NULL || hydra_options.colonfile == empty_login)
    fck = fwrite(pass_ptr, hydra_brains.sizepass + hydra_brains.countpass + 8, 1, f);
  for (j = 0; j < hydra_brains.targets; j++)
    if (hydra_targets[j]->done != TARGET_FINISHED) {
      fck = fwrite(hydra_targets[j], sizeof(hydra_target), 1, f);
      fprintf(f, "%s\n%d\n%d\n", hydra_targets[j]->target == NULL ? "" : hydra_targets[j]->target, (int32_t) (hydra_targets[j]->login_ptr - login_ptr),
              (int32_t) (hydra_targets[j]->pass_ptr - pass_ptr));
      fprintf(f, "%s\n%s\n", hydra_targets[j]->login_ptr, hydra_targets[j]->pass_ptr);
      if (hydra_targets[j]->redo)
        for (i = 0; i < hydra_targets[j]->redo; i++)
          fprintf(f, "%s\n%s\n", hydra_targets[j]->redo_login[i], hydra_targets[j]->redo_pass[i]);
      if (hydra_targets[j]->skipcnt)
        for (i = 0; i < hydra_targets[j]->skipcnt; i++)
          fprintf(f, "%s\n", hydra_targets[j]->skiplogin[i]);
    }
  for (j = 0; j < hydra_options.max_use; j++) {
    memcpy((char *) &hh, hydra_heads[j], sizeof(hydra_head));
    if (j == 0 && debug) {
      printf("[DEBUG] sizeof hydra_head: %u\n", sizeof(hydra_head));
      printf("[DEBUG] memcmp: %d\n", memcmp(hydra_heads[j], &hh, sizeof(hydra_head)));
    }
    hh.active = 0;              // re-enable disabled heads
    if ((hh.current_login_ptr != NULL && hh.current_login_ptr != empty_login)
        || (hh.current_pass_ptr != NULL && hh.current_pass_ptr != empty_login)) {
      hh.redo = 1;
      if (print_msg && debug)
        printf("[DEBUG] we will redo the following combination: target %s  child %d  login \"%s\"  pass \"%s\"\n", hydra_targets[hh.target_no]->target,
               j, hh.current_login_ptr, hh.current_pass_ptr);
    }
    fck = fwrite((char *) &hh, sizeof(hydra_head), 1, f);
    if (hh.redo /* && (hydra_options.bfg == 0 || (hh.current_pass_ptr == hydra_targets[hh.target_no]->bfg_ptr[j] && isprint((char) hh.current_pass_ptr[0]))) */ )
      fprintf(f, "%s\n%s\n", hh.current_login_ptr == NULL ? "" : hh.current_login_ptr, hh.current_pass_ptr == NULL ? "" : hh.current_pass_ptr);
    else
      fprintf(f, "\n\n");
  }

  fprintf(f, "%s\n", PROGRAM);
  fclose(f);
  if (debug)
    printf("[DEBUG] done writing session file\n");
  if (print_msg)
    printf("The session file ./hydra.restore was written. Type \"hydra -R\" to resume session.\n");
  hydra_debug(0, "hydra_restore_write()");
}

void hydra_restore_read() {
  FILE *f;
  char mynull[4], buf[4];
  int32_t i, j, orig_debug = debug;
  char out[1024];

  printf("[INFORMATION] reading restore file %s\n", RESTOREFILE);
  if ((f = fopen(RESTOREFILE, "r")) == NULL) {
    fprintf(stderr, "[ERROR] restore file (%s) not found - ", RESTOREFILE);
    perror("");
    exit(-1);
  }

  sck = fgets(out, sizeof(out), f);
  if (out[0] != 0 && out[strlen(out) - 1] == '\n')
    out[strlen(out) - 1] = 0;
  if (strcmp(out, PROGRAM) != 0) {
    fprintf(stderr, "[ERROR] invalid restore file (begin)\n");
    exit(-1);
  }

  if ((fck = (int32_t) fread(buf, 1, 4, f)) != 4) {
    fprintf(stderr, "[ERROR] invalid restore file (platform)\n");
    exit(-1);
  }
  if (buf[0] == 0 || buf[1] == 0) {
    fprintf(stderr, "[ERROR] restore file is prior hydra version v8.5!\n");
    exit(-1);
  }
  if (buf[0] != VERSION[1] || buf[1] != VERSION[3])
    fprintf(stderr, "[WARNING] restore file was created by version %c.%c, this is version %s\n", buf[0], buf[2], VERSION);
  if (buf[2] != sizeof(int32_t) % 256 || buf[3] != sizeof(hydra_head*) % 256) {
    fprintf(stderr, "[ERROR] restore file was created on a different, incompatible processor platform!\n");
    exit(-1);
  }

  fck = (int32_t) fread(&bf_options, sizeof(bf_options), 1, f);
  fck = (int32_t) fread(mynull, sizeof(mynull), 1, f);
  if (debug)
    printf("[DEBUG] reading restore file: Step 1 complete\n");
  if (mynull[0] + mynull[1] + mynull[2] + mynull[3] == 0) {
    bf_options.crs = NULL;
  } else {
    bf_options.crs = malloc(BF_CHARSMAX);
    memcpy(bf_options.crs, mynull, sizeof(mynull));
    fck = fread(bf_options.crs + sizeof(mynull), BF_CHARSMAX - sizeof(mynull), 1, f);
  }
  if (debug)
    printf("[DEBUG] reading restore file: Step 2 complete\n");

  fck = (int32_t) fread(&hydra_brains, sizeof(hydra_brain), 1, f);
  hydra_brains.ofp = stdout;
  fck = (int32_t) fread(&hydra_options, sizeof(hydra_option), 1, f);
  hydra_options.restore = 1;
  verbose = hydra_options.verbose;
  debug = hydra_options.debug;
  if (debug || orig_debug)
    printf("[DEBUG] run_debug %d, orig_debug %d\n", debug, orig_debug);
  if (orig_debug) {
    debug = 1;
    hydra_options.debug = 1;
  }
  waittime = hydra_options.waittime;
  conwait = hydra_options.conwait;
  port = hydra_options.port;
  sck = fgets(out, sizeof(out), f);
  if (out[0] != 0 && out[strlen(out) - 1] == '\n')
    out[strlen(out) - 1] = 0;
  hydra_options.server = strdup(out);
  sck = fgets(out, sizeof(out), f);
  if (out[0] != 0 && out[strlen(out) - 1] == '\n')
    out[strlen(out) - 1] = 0;
  if (debug)
    printf("[DEBUG] reading restore file: Step 3 complete\n");
  if (strlen(out) > 0) {
    hydra_options.outfile_ptr = malloc(strlen(out) + 1);
    strcpy(hydra_options.outfile_ptr, out);
  } else
    hydra_options.outfile_ptr = NULL;
  if (debug)
    printf("[DEBUG] reading restore file: Step 4 complete\n");
  sck = fgets(out, sizeof(out), f);
  if (out[0] != 0 && out[strlen(out) - 1] == '\n')
    out[strlen(out) - 1] = 0;
  if (debug)
    printf("[DEBUG] reading restore file: Step 5 complete\n");
  if (strlen(out) == 0)
    hydra_options.miscptr = NULL;
  else {
    hydra_options.miscptr = malloc(strlen(out) + 1);
    strcpy(hydra_options.miscptr, out);
  }
  if (debug)
    printf("[DEBUG] reading restore file: Step 6 complete\n");
  sck = fgets(out, sizeof(out), f);
  if (out[0] != 0 && out[strlen(out) - 1] == '\n')
    out[strlen(out) - 1] = 0;
  if (debug)
    printf("[DEBUG] reading restore file: Step 7 complete\n");
  hydra_options.service = malloc(strlen(out) + 1);
  strcpy(hydra_options.service, out);
  if (debug)
    printf("[DEBUG] reading restore file: Step 8 complete\n");

  login_ptr = malloc(hydra_brains.sizelogin + hydra_brains.countlogin + 8);
  fck = (int32_t) fread(login_ptr, hydra_brains.sizelogin + hydra_brains.countlogin + 8, 1, f);
  if (debug)
    printf("[DEBUG] reading restore file: Step 9 complete\n");
  if (!check_flag(hydra_options.mode, MODE_COLON_FILE)) {        // NOT colonfile mode
    pass_ptr = malloc(hydra_brains.sizepass + hydra_brains.countpass + 8);
    fck = (int32_t) fread(pass_ptr, hydra_brains.sizepass + hydra_brains.countpass + 8, 1, f);
  } else {                      // colonfile mode
    hydra_options.colonfile = empty_login;      // dummy
    pass_ptr = csv_ptr = login_ptr;
  }
  if (debug)
    printf("[DEBUG] reading restore file: Step 10 complete\n");

  hydra_targets = malloc((hydra_brains.targets + 3) * sizeof(hydra_targets));
  for (j = 0; j < hydra_brains.targets; j++) {
    hydra_targets[j] = malloc(sizeof(hydra_target));
    fck = (int32_t) fread(hydra_targets[j], sizeof(hydra_target), 1, f);
    sck = fgets(out, sizeof(out), f);
    if (out[0] != 0 && out[strlen(out) - 1] == '\n')
      out[strlen(out) - 1] = 0;
    hydra_targets[j]->target = malloc(strlen(out) + 1);
    strcpy(hydra_targets[j]->target, out);
    sck = fgets(out, sizeof(out), f);
    hydra_targets[j]->login_ptr = login_ptr + atoi(out);
    sck = fgets(out, sizeof(out), f);
    hydra_targets[j]->pass_ptr = pass_ptr + atoi(out);
    sck = fgets(out, sizeof(out), f);   // target login_ptr, ignord
    sck = fgets(out, sizeof(out), f);
    if (hydra_options.bfg) {
      if (out[0] != 0 && out[strlen(out) - 1] == '\n')
        out[strlen(out) - 1] = 0;
      hydra_targets[j]->pass_ptr = malloc(strlen(out) + 1);
      strcpy(hydra_targets[j]->pass_ptr, out);
    }
    if (hydra_targets[j]->redo > 0) {
      if (debug) printf("[DEBUG] target %d redo %d\n", j, hydra_targets[j]->redo);
      for (i = 0; i < hydra_targets[j]->redo; i++) {
        sck = fgets(out, sizeof(out), f);
        if (out[0] != 0 && out[strlen(out) - 1] == '\n')
          out[strlen(out) - 1] = 0;
        hydra_targets[j]->redo_login[i] = malloc(strlen(out) + 1);
        strcpy(hydra_targets[j]->redo_login[i], out);
        sck = fgets(out, sizeof(out), f);
        if (out[0] != 0 && out[strlen(out) - 1] == '\n')
          out[strlen(out) - 1] = 0;
        hydra_targets[j]->redo_pass[i] = malloc(strlen(out) + 1);
        strcpy(hydra_targets[j]->redo_pass[i], out);
      }
    }
    if (hydra_targets[j]->skipcnt >= hydra_brains.countlogin)
      hydra_targets[j]->skipcnt = 0;
    if (hydra_targets[j]->skipcnt > 0)
      for (i = 0; i < hydra_targets[j]->skipcnt; i++) {
        sck = fgets(out, sizeof(out), f);
        if (out[0] != 0 && out[strlen(out) - 1] == '\n')
          out[strlen(out) - 1] = 0;
        hydra_targets[j]->skiplogin[i] = malloc(strlen(out) + 1);
        strcpy(hydra_targets[j]->skiplogin[i], out);
      }
    hydra_targets[j]->fail_count = 0;
    hydra_targets[j]->use_count = 0;
    hydra_targets[j]->failed = 0;
  }
  if (debug)
    printf("[DEBUG] reading restore file: Step 11 complete\n");
  hydra_heads = malloc(sizeof(hydra_head*) * hydra_options.max_use);
  for (j = 0; j < hydra_options.max_use; j++) {
    hydra_heads[j] = malloc(sizeof(hydra_head));
    fck = (int32_t) fread(hydra_heads[j], sizeof(hydra_head), 1, f);
    hydra_heads[j]->sp[0] = -1;
    hydra_heads[j]->sp[1] = -1;
    sck = fgets(out, sizeof(out), f);
    if (hydra_heads[j]->redo) {
      if (debug) printf("[DEBUG] head %d redo\n", j);
      if (out[0] != 0 && out[strlen(out) - 1] == '\n')
        out[strlen(out) - 1] = 0;
      hydra_heads[j]->current_login_ptr = malloc(strlen(out) + 1);
      strcpy(hydra_heads[j]->current_login_ptr, out);
    }
    sck = fgets(out, sizeof(out), f);
    if (hydra_heads[j]->redo) {
      if (out[0] != 0 && out[strlen(out) - 1] == '\n')
        out[strlen(out) - 1] = 0;
      if (debug)
        printf("[DEBUG] TEMP head %d: pass == %s, login == %s\n", j, out, hydra_heads[j]->current_login_ptr);
      if (out[0] != 0 || hydra_heads[j]->current_login_ptr[0] != 0) {
        hydra_heads[j]->current_pass_ptr = malloc(strlen(out) + 1);
        strcpy(hydra_heads[j]->current_pass_ptr, out);
        if (debug)
          printf("[DEBUG] redo: %d %s/%s\n", j, hydra_heads[j]->current_login_ptr, hydra_heads[j]->current_pass_ptr);
      } else {
        hydra_heads[j]->redo = 0;
        free(hydra_heads[j]->current_login_ptr);
        hydra_heads[j]->current_login_ptr = hydra_heads[j]->current_pass_ptr = empty_login;
      }
    } else {
      hydra_heads[j]->current_login_ptr = hydra_heads[j]->current_pass_ptr = empty_login;
    }
  }
  if (debug)
    printf("[DEBUG] reading restore file: Step 12 complete\n");
  sck = fgets(out, sizeof(out), f);
  if (out[0] != 0 && out[strlen(out) - 1] == '\n')
    out[strlen(out) - 1] = 0;
  if (strcmp(out, PROGRAM) != 0) {
    fprintf(stderr, "[ERROR] invalid restore file (end)\n");
    exit(-1);
  }
  fclose(f);
  hydra_debug(0, "hydra_restore_read");
}

void killed_childs(int32_t signo) {
  int32_t pid, i;

  killed++;
  pid = wait3(NULL, WNOHANG, NULL);
  for (i = 0; i < hydra_options.max_use; i++) {
    if (pid == hydra_heads[i]->pid) {
      hydra_heads[i]->pid = -1;
      hydra_kill_head(i, 1, 0);
      return;
    }
  }
}

void killed_childs_report(int32_t signo) {
  if (debug)
    printf("[DEBUG] children crashed! (%d)\n", child_head_no);
  fck = write(child_socket, "E", 1);
  _exit(-1);
}

void kill_children(int32_t signo) {
  int32_t i;

  if (verbose)
    fprintf(stderr, "[ERROR] Received signal %d, going down ...\n", signo);
  if (process_restore == 1)
    hydra_restore_write(1);
  if (hydra_heads != NULL) {
    for (i = 0; i < hydra_options.max_use; i++)
      if (hydra_heads[i] != NULL && hydra_heads[i]->pid > 0)
        kill(hydra_heads[i]->pid, SIGTERM);
    for (i = 0; i < hydra_options.max_use; i++)
      if (hydra_heads[i] != NULL && hydra_heads[i]->pid > 0)
        kill(hydra_heads[i]->pid, SIGKILL);
  }
  exit(0);
}

uint64_t countlines(FILE * fd, int32_t colonmode) {
  size_t clines = 0;
  char *buf = malloc(MAXLINESIZE);
  int32_t only_one_empty_line = 0;

#ifdef HAVE_ZLIB
  gzFile fp = gzdopen(fileno(fd), "r");
#else
  FILE *fp = fd;
#endif

  size_of_data = 0;

#ifdef HAVE_ZLIB
  while (!gzeof(fp)) {
    if (gzgets(fp, buf, MAXLINESIZE) != NULL) {
#else
  while (!feof(fp)) {
    if (fgets(buf, MAXLINESIZE, fp) != NULL) {
#endif
      size_of_data += strlen(buf);
      if (buf[0] != 0) {
        if (buf[0] == '\r' || buf[0] == '\n') {
          if (only_one_empty_line == 0) {
            only_one_empty_line = 1;
            clines++;
          }
        } else {
          clines++;
        }
      }
    }
  }
#ifdef HAVE_ZLIB
  gzrewind(fp);
#else
  rewind(fp);
#endif
  free(buf);
  return clines;
}

void fill_mem(char *ptr, FILE * fd, int32_t colonmode) {
  char tmp[MAXBUF + 4] = "", *ptr2;
  uint32_t len;
  int32_t only_one_empty_line = 0;
#ifdef HAVE_ZLIB
  gzFile fp = gzdopen(fileno(fd), "r");

  while (!gzeof(fp)) {
    if (gzgets(fp, tmp, MAXLINESIZE) != NULL) {
#else
  FILE *fp = fd;

  while (!feof(fp)) {
    if (fgets(tmp, MAXLINESIZE, fp) != NULL) {
#endif
      if (tmp[0] != 0) {
        if (tmp[strlen(tmp) - 1] == '\n')
          tmp[strlen(tmp) - 1] = '\0';
        if (tmp[0] != 0 && tmp[strlen(tmp) - 1] == '\r')
          tmp[strlen(tmp) - 1] = '\0';
        if ((len = strlen(tmp)) > 0 || (only_one_empty_line == 0 && colonmode == 0)) {
          if (len == 0 && colonmode == 0) {
            only_one_empty_line = 1;
            len = 1;
            tmp[len] = 0;
          }
          if (colonmode) {
            if ((ptr2 = index(tmp, ':')) == NULL) {
              fprintf(stderr, "[ERROR] invalid line in colon file (-C), missing colon in line: %s\n", tmp);
              exit(-1);
            } else {
              //              if (tmp[0] == ':') {
              //                *ptr = 0;
              //                ptr++;
              //              }
              //              if (tmp[len - 1] == ':' && len > 1) {
              //                len++;
              //                tmp[len - 1] = 0;
              //              }
              *ptr2 = 0;
            }
          }
          memcpy(ptr, tmp, len);
          ptr += len;
          *ptr = '\0';
          ptr++;
        }
      }
    }
  }
#ifdef HAVE_ZLIB
  gzclose(fp);
#else
  fclose(fp);
#endif
}

char *hydra_build_time() {
  static char datetime[24];
  struct tm *the_time;
  time_t epoch;

  time(&epoch);
  the_time = localtime(&epoch);
  strftime(datetime, sizeof(datetime), "%Y-%m-%d %H:%M:%S", the_time);
  return (char *) &datetime;
}

void hydra_service_init(int32_t target_no) {
  int32_t x = 99;
  int32_t i;
  hydra_target* t = hydra_targets[target_no];
  char* miscptr = hydra_options.miscptr;
  FILE* ofp = hydra_brains.ofp;

  for (i = 0; x == 99 && i < sizeof(services) / sizeof(services[0]); i++) {
      if (strcmp(hydra_options.service, services[i].name) == 0) {
          if (services[i].init) {
              x = services[i].init(t->ip, -1, options, miscptr, ofp, t->port, t->target);
              break;
          }
      }
  }

  // dirty workaround here:
#ifdef LIBSSH
  if (strcmp(hydra_options.service, "ssh") == 0)
    x = service_ssh_init(t->ip, -1, options, login_ptr, ofp, t->port, t->target);
#endif
<<<<<<< HEAD
#ifdef LIBSVN
  if (strcmp(hydra_options.service, "svn") == 0)
    x = service_svn_init(hydra_targets[target_no]->ip, -1, options, hydra_options.miscptr, hydra_brains.ofp, hydra_targets[target_no]->port, hydra_targets[target_no]->target);
#endif
  if (strcmp(hydra_options.service, "teamspeak") == 0)
    x = service_teamspeak_init(hydra_targets[target_no]->ip, -1, options, hydra_options.miscptr, hydra_brains.ofp, hydra_targets[target_no]->port, hydra_targets[target_no]->target);
  if (strcmp(hydra_options.service, "telnet") == 0)
    x = service_telnet_init(hydra_targets[target_no]->ip, -1, options, hydra_options.miscptr, hydra_brains.ofp, hydra_targets[target_no]->port, hydra_targets[target_no]->target);
  if (strcmp(hydra_options.service, "vmauthd") == 0)
    x = service_vmauthd_init(hydra_targets[target_no]->ip, -1, options, hydra_options.miscptr, hydra_brains.ofp, hydra_targets[target_no]->port, hydra_targets[target_no]->target);
  if (strcmp(hydra_options.service, "vnc") == 0)
    x = service_vnc_init(hydra_targets[target_no]->ip, -1, options, hydra_options.miscptr, hydra_brains.ofp, hydra_targets[target_no]->port, hydra_targets[target_no]->target);
  if (strcmp(hydra_options.service, "xmpp") == 0)
    x = service_xmpp_init(hydra_targets[target_no]->ip, -1, options, hydra_options.miscptr, hydra_brains.ofp, hydra_targets[target_no]->port, hydra_targets[target_no]->target);
  if (strcmp(hydra_options.service, "s7-300") == 0)
    x = service_s7_300_init(hydra_targets[target_no]->ip, -1, options, hydra_options.miscptr, hydra_brains.ofp, hydra_targets[target_no]->port, hydra_targets[target_no]->target);
  if (strcmp(hydra_options.service, "rtsp") == 0)
    x = service_rtsp_init(hydra_targets[target_no]->ip, -1, options, hydra_options.miscptr, hydra_brains.ofp, hydra_targets[target_no]->port, hydra_targets[target_no]->target);
  if (strcmp(hydra_options.service, "rpcap") == 0)
    x = service_rpcap_init(hydra_targets[target_no]->ip, -1, options, hydra_options.miscptr, hydra_brains.ofp, hydra_targets[target_no]->port, hydra_targets[target_no]->target);
#ifdef HAVE_GCRYPT
  if (strcmp(hydra_options.service, "radmin2") == 0)
    x = service_radmin2_init(hydra_targets[target_no]->ip, -1, options, hydra_options.miscptr, hydra_brains.ofp, hydra_targets[target_no]->port, hydra_targets[target_no]->target);
#endif
  // ADD NEW SERVICES HERE

=======
>>>>>>> cea00533

  if (x != 0 && x != 99) {
    if (x > 0 && x < 4)
      hydra_targets[target_no]->done = x;
    else
      hydra_targets[target_no]->done = TARGET_ERROR;
    hydra_brains.finished++;
    if (hydra_brains.targets == 1)
      exit(-1);
  }
}

int32_t hydra_spawn_head(int32_t head_no, int32_t target_no) {
  int32_t i;

  if (head_no < 0 || head_no >= hydra_options.max_use || target_no < 0 || target_no >= hydra_brains.targets) {
    if (verbose > 1 || debug)
      printf("[DEBUG-ERROR] spawn_head: head_no %d, target_no %d\n", head_no, target_no);
    return -1;
  }

  if (hydra_heads[head_no]->active == HEAD_DISABLED) {
    printf("[DEBUG-ERROR] child %d should not be respawned!\n", head_no);
    return -1;
  }

  if (socketpair(PF_UNIX, SOCK_STREAM, 0, hydra_heads[head_no]->sp) == 0) {
    child_head_no = head_no;
    if ((hydra_heads[head_no]->pid = fork()) == 0) {    // THIS IS THE CHILD
      // set new signals for child
      process_restore = 0;
      child_socket = hydra_heads[head_no]->sp[1];
      signal(SIGCHLD, killed_childs);
      signal(SIGTERM, exit);
#ifdef SIGBUS
      signal(SIGBUS, exit);
#endif
      signal(SIGSEGV, killed_childs_report);
      signal(SIGHUP, exit);
      signal(SIGINT, exit);
      signal(SIGPIPE, exit);
      // free structures to make memory available
      cmdlinetarget = hydra_targets[target_no]->target;
      for (i = 0; i < hydra_options.max_use; i++)
        if (i != head_no)
          free(hydra_heads[i]);
      for (i = 0; i < hydra_brains.targets; i++)
        if (i != target_no)
          free(hydra_targets[i]);
      if (hydra_options.loginfile != NULL)
        free(login_ptr);
      if (hydra_options.passfile != NULL)
        free(pass_ptr);
      if (hydra_options.colonfile != NULL && hydra_options.colonfile != empty_login)
        free(csv_ptr);
      //    we must keep servers_ptr for cmdlinetarget to work
      if (debug)
        printf("[DEBUG] head_no %d has pid %d\n", head_no, getpid());

      hydra_target* t = hydra_targets[target_no];
      int32_t sp = hydra_heads[head_no]->sp[1];
      char* miscptr = hydra_options.miscptr;
      FILE* ofp = hydra_brains.ofp;
      hydra_target* head_target = hydra_targets[hydra_heads[head_no]->target_no];
      for (i = 0; i < sizeof(services) / sizeof(services[0]); i++) {
          if (strcmp(hydra_options.service, services[i].name) == 0) {
              if (services[i].exec) {
                  services[i].exec(t->ip, sp, options, miscptr, ofp, t->port, head_target->target);
                  // just in case a module returns (which it shouldnt) we let it exit here
                  exit(-1);
              }
          }
      }
<<<<<<< HEAD
      if (strcmp(hydra_options.service, "ftps") == 0)
        service_ftps(hydra_targets[target_no]->ip, hydra_heads[head_no]->sp[1], options, hydra_options.miscptr, hydra_brains.ofp, hydra_targets[target_no]->port, hydra_targets[hydra_heads[head_no]->target_no]->target);
      if (strcmp(hydra_options.service, "redis") == 0)
        service_redis(hydra_targets[target_no]->ip, hydra_heads[head_no]->sp[1], options, hydra_options.miscptr, hydra_brains.ofp, hydra_targets[target_no]->port, hydra_targets[hydra_heads[head_no]->target_no]->target);
      if (strcmp(hydra_options.service, "pop3") == 0)
        service_pop3(hydra_targets[target_no]->ip, hydra_heads[head_no]->sp[1], options, hydra_options.miscptr, hydra_brains.ofp, hydra_targets[target_no]->port, hydra_targets[hydra_heads[head_no]->target_no]->target);
      if (strcmp(hydra_options.service, "imap") == 0)
        service_imap(hydra_targets[target_no]->ip, hydra_heads[head_no]->sp[1], options, hydra_options.miscptr, hydra_brains.ofp, hydra_targets[target_no]->port, hydra_targets[hydra_heads[head_no]->target_no]->target);
      if (strcmp(hydra_options.service, "vmauthd") == 0)
        service_vmauthd(hydra_targets[target_no]->ip, hydra_heads[head_no]->sp[1], options, hydra_options.miscptr, hydra_brains.ofp, hydra_targets[target_no]->port, hydra_targets[hydra_heads[head_no]->target_no]->target);
      if (strcmp(hydra_options.service, "ldap2") == 0)
        service_ldap2(hydra_targets[target_no]->ip, hydra_heads[head_no]->sp[1], options, hydra_options.miscptr, hydra_brains.ofp, hydra_targets[target_no]->port, hydra_targets[hydra_heads[head_no]->target_no]->target);
      if (strcmp(hydra_options.service, "ldap3") == 0)
        service_ldap3(hydra_targets[target_no]->ip, hydra_heads[head_no]->sp[1], options, hydra_options.miscptr, hydra_brains.ofp, hydra_targets[target_no]->port, hydra_targets[hydra_heads[head_no]->target_no]->target);
      if (strcmp(hydra_options.service, "http-head") == 0)
        service_http_head(hydra_targets[target_no]->ip, hydra_heads[head_no]->sp[1], options, hydra_options.miscptr, hydra_brains.ofp, hydra_targets[target_no]->port, hydra_targets[hydra_heads[head_no]->target_no]->target);
      if (strcmp(hydra_options.service, "ldap3-crammd5") == 0)
        service_ldap3_cram_md5(hydra_targets[target_no]->ip, hydra_heads[head_no]->sp[1], options, hydra_options.miscptr, hydra_brains.ofp, hydra_targets[target_no]->port, hydra_targets[hydra_heads[head_no]->target_no]->target);
      if (strcmp(hydra_options.service, "ldap3-digestmd5") == 0)
        service_ldap3_digest_md5(hydra_targets[target_no]->ip, hydra_heads[head_no]->sp[1], options, hydra_options.miscptr, hydra_brains.ofp, hydra_targets[target_no]->port, hydra_targets[hydra_heads[head_no]->target_no]->target);
      if (strcmp(hydra_options.service, "http-post") == 0)
        service_http_post(hydra_targets[target_no]->ip, hydra_heads[head_no]->sp[1], options, hydra_options.miscptr, hydra_brains.ofp, hydra_targets[target_no]->port, hydra_targets[hydra_heads[head_no]->target_no]->target);
      if (strcmp(hydra_options.service, "http-get") == 0)
        service_http_get(hydra_targets[target_no]->ip, hydra_heads[head_no]->sp[1], options, hydra_options.miscptr, hydra_brains.ofp, hydra_targets[target_no]->port, hydra_targets[hydra_heads[head_no]->target_no]->target);
      if (strcmp(hydra_options.service, "http-get-form") == 0)
        service_http_get_form(hydra_targets[target_no]->ip, hydra_heads[head_no]->sp[1], options, hydra_options.miscptr, hydra_brains.ofp, hydra_targets[target_no]->port, hydra_targets[hydra_heads[head_no]->target_no]->target);
      if (strcmp(hydra_options.service, "http-post-form") == 0)
        service_http_post_form(hydra_targets[target_no]->ip, hydra_heads[head_no]->sp[1], options, hydra_options.miscptr, hydra_brains.ofp, hydra_targets[target_no]->port, hydra_targets[hydra_heads[head_no]->target_no]->target);
      if (strcmp(hydra_options.service, "http-proxy") == 0)
        service_http_proxy(hydra_targets[target_no]->ip, hydra_heads[head_no]->sp[1], options, hydra_options.miscptr, hydra_brains.ofp, hydra_targets[target_no]->port, hydra_targets[hydra_heads[head_no]->target_no]->target);
      if (strcmp(hydra_options.service, "http-proxy-urlenum") == 0)
        service_http_proxy_urlenum(hydra_targets[target_no]->ip, hydra_heads[head_no]->sp[1], options, hydra_options.miscptr, hydra_brains.ofp, hydra_targets[target_no]->port, hydra_targets[hydra_heads[head_no]->target_no]->target);
      if (strcmp(hydra_options.service, "adam6500") == 0)
        service_adam6500(hydra_targets[target_no]->ip, hydra_heads[head_no]->sp[1], options, hydra_options.miscptr, hydra_brains.ofp, hydra_targets[target_no]->port, hydra_targets[hydra_heads[head_no]->target_no]->target);
      if (strcmp(hydra_options.service, "cisco") == 0)
        service_cisco(hydra_targets[target_no]->ip, hydra_heads[head_no]->sp[1], options, hydra_options.miscptr, hydra_brains.ofp, hydra_targets[target_no]->port, hydra_targets[hydra_heads[head_no]->target_no]->target);
      if (strcmp(hydra_options.service, "cisco-enable") == 0)
        service_cisco_enable(hydra_targets[target_no]->ip, hydra_heads[head_no]->sp[1], options, hydra_options.miscptr, hydra_brains.ofp, hydra_targets[target_no]->port, hydra_targets[hydra_heads[head_no]->target_no]->target);
      if (strcmp(hydra_options.service, "socks5") == 0)
        service_socks5(hydra_targets[target_no]->ip, hydra_heads[head_no]->sp[1], options, hydra_options.miscptr, hydra_brains.ofp, hydra_targets[target_no]->port, hydra_targets[hydra_heads[head_no]->target_no]->target);
      if (strcmp(hydra_options.service, "vnc") == 0)
        service_vnc(hydra_targets[target_no]->ip, hydra_heads[head_no]->sp[1], options, hydra_options.miscptr, hydra_brains.ofp, hydra_targets[target_no]->port, hydra_targets[hydra_heads[head_no]->target_no]->target);
      if (strcmp(hydra_options.service, "rexec") == 0)
        service_rexec(hydra_targets[target_no]->ip, hydra_heads[head_no]->sp[1], options, hydra_options.miscptr, hydra_brains.ofp, hydra_targets[target_no]->port, hydra_targets[hydra_heads[head_no]->target_no]->target);
      if (strcmp(hydra_options.service, "rlogin") == 0)
        service_rlogin(hydra_targets[target_no]->ip, hydra_heads[head_no]->sp[1], options, hydra_options.miscptr, hydra_brains.ofp, hydra_targets[target_no]->port, hydra_targets[hydra_heads[head_no]->target_no]->target);
      if (strcmp(hydra_options.service, "rsh") == 0)
        service_rsh(hydra_targets[target_no]->ip, hydra_heads[head_no]->sp[1], options, hydra_options.miscptr, hydra_brains.ofp, hydra_targets[target_no]->port, hydra_targets[hydra_heads[head_no]->target_no]->target);
      if (strcmp(hydra_options.service, "nntp") == 0)
        service_nntp(hydra_targets[target_no]->ip, hydra_heads[head_no]->sp[1], options, hydra_options.miscptr, hydra_brains.ofp, hydra_targets[target_no]->port, hydra_targets[hydra_heads[head_no]->target_no]->target);
      if (strcmp(hydra_options.service, "icq") == 0)
        service_icq(hydra_targets[target_no]->ip, hydra_heads[head_no]->sp[1], options, hydra_options.miscptr, hydra_brains.ofp, hydra_targets[target_no]->port, hydra_targets[hydra_heads[head_no]->target_no]->target);
      if (strcmp(hydra_options.service, "pcnfs") == 0)
        service_pcnfs(hydra_targets[target_no]->ip, hydra_heads[head_no]->sp[1], options, hydra_options.miscptr, hydra_brains.ofp, hydra_targets[target_no]->port, hydra_targets[hydra_heads[head_no]->target_no]->target);
#ifdef HAVE_MATH_H
      if (strcmp(hydra_options.service, "mysql") == 0)
        service_mysql(hydra_targets[target_no]->ip, hydra_heads[head_no]->sp[1], options, hydra_options.miscptr, hydra_brains.ofp, hydra_targets[target_no]->port, hydra_targets[hydra_heads[head_no]->target_no]->target);
#endif
      if (strcmp(hydra_options.service, "mssql") == 0)
        service_mssql(hydra_targets[target_no]->ip, hydra_heads[head_no]->sp[1], options, hydra_options.miscptr, hydra_brains.ofp, hydra_targets[target_no]->port, hydra_targets[hydra_heads[head_no]->target_no]->target);
#ifdef LIBOPENSSL
      if (strcmp(hydra_options.service, "oracle-listener") == 0)
        service_oracle_listener(hydra_targets[target_no]->ip, hydra_heads[head_no]->sp[1], options, hydra_options.miscptr, hydra_brains.ofp, hydra_targets[target_no]->port, hydra_targets[hydra_heads[head_no]->target_no]->target);
      if (strcmp(hydra_options.service, "oracle-sid") == 0)
        service_oracle_sid(hydra_targets[target_no]->ip, hydra_heads[head_no]->sp[1], options, hydra_options.miscptr, hydra_brains.ofp, hydra_targets[target_no]->port, hydra_targets[hydra_heads[head_no]->target_no]->target);
#endif
#ifdef LIBORACLE
      if (strcmp(hydra_options.service, "oracle") == 0)
        service_oracle(hydra_targets[target_no]->ip, hydra_heads[head_no]->sp[1], options, hydra_options.miscptr, hydra_brains.ofp, hydra_targets[target_no]->port, hydra_targets[hydra_heads[head_no]->target_no]->target);
#endif
#ifdef LIBPOSTGRES
      if (strcmp(hydra_options.service, "postgres") == 0)
        service_postgres(hydra_targets[target_no]->ip, hydra_heads[head_no]->sp[1], options, hydra_options.miscptr, hydra_brains.ofp, hydra_targets[target_no]->port, hydra_targets[hydra_heads[head_no]->target_no]->target);
#endif
#ifdef LIBFIREBIRD
      if (strcmp(hydra_options.service, "firebird") == 0)
        service_firebird(hydra_targets[target_no]->ip, hydra_heads[head_no]->sp[1], options, hydra_options.miscptr, hydra_brains.ofp, hydra_targets[target_no]->port, hydra_targets[hydra_heads[head_no]->target_no]->target);
#endif
#ifdef LIBAFP
      if (strcmp(hydra_options.service, "afp") == 0)
        service_afp(hydra_targets[target_no]->ip, hydra_heads[head_no]->sp[1], options, hydra_options.miscptr, hydra_brains.ofp, hydra_targets[target_no]->port, hydra_targets[hydra_heads[head_no]->target_no]->target);
#endif
#ifdef LIBNCP
      if (strcmp(hydra_options.service, "ncp") == 0)
        service_ncp(hydra_targets[target_no]->ip, hydra_heads[head_no]->sp[1], options, hydra_options.miscptr, hydra_brains.ofp, hydra_targets[target_no]->port, hydra_targets[hydra_heads[head_no]->target_no]->target);
#endif
      if (strcmp(hydra_options.service, "pcanywhere") == 0)
        service_pcanywhere(hydra_targets[target_no]->ip, hydra_heads[head_no]->sp[1], options, hydra_options.miscptr, hydra_brains.ofp, hydra_targets[target_no]->port, hydra_targets[hydra_heads[head_no]->target_no]->target);
      if (strcmp(hydra_options.service, "cvs") == 0)
        service_cvs(hydra_targets[target_no]->ip, hydra_heads[head_no]->sp[1], options, hydra_options.miscptr, hydra_brains.ofp, hydra_targets[target_no]->port, hydra_targets[hydra_heads[head_no]->target_no]->target);
#ifdef LIBSVN
      if (strcmp(hydra_options.service, "svn") == 0)
        service_svn(hydra_targets[target_no]->ip, hydra_heads[head_no]->sp[1], options, hydra_options.miscptr, hydra_brains.ofp, hydra_targets[target_no]->port, hydra_targets[hydra_heads[head_no]->target_no]->target);
#endif
      if (strcmp(hydra_options.service, "snmp") == 0)
        service_snmp(hydra_targets[target_no]->ip, hydra_heads[head_no]->sp[1], options, hydra_options.miscptr, hydra_brains.ofp, hydra_targets[target_no]->port, hydra_targets[hydra_heads[head_no]->target_no]->target);
#ifdef LIBOPENSSL
      if ((strcmp(hydra_options.service, "smb") == 0) || (strcmp(hydra_options.service, "smbnt") == 0))
        service_smb(hydra_targets[target_no]->ip, hydra_heads[head_no]->sp[1], options, hydra_options.miscptr, hydra_brains.ofp, hydra_targets[target_no]->port, hydra_targets[hydra_heads[head_no]->target_no]->target);
#endif
#ifdef LIBSAPR3
      if (strcmp(hydra_options.service, "sapr3") == 0)
        service_sapr3(hydra_targets[target_no]->ip, hydra_heads[head_no]->sp[1], options, hydra_options.miscptr, hydra_brains.ofp, hydra_targets[target_no]->port, hydra_targets[hydra_heads[head_no]->target_no]->target);
#endif
#ifdef LIBSSH
      if (strcmp(hydra_options.service, "ssh") == 0)
        service_ssh(hydra_targets[target_no]->ip, hydra_heads[head_no]->sp[1], options, hydra_options.miscptr, hydra_brains.ofp, hydra_targets[target_no]->port, hydra_targets[hydra_heads[head_no]->target_no]->target);
      if (strcmp(hydra_options.service, "sshkey") == 0)
        service_sshkey(hydra_targets[target_no]->ip, hydra_heads[head_no]->sp[1], options, hydra_options.miscptr, hydra_brains.ofp, hydra_targets[target_no]->port, hydra_targets[hydra_heads[head_no]->target_no]->target);
#endif
      if (strcmp(hydra_options.service, "smtp") == 0)
        service_smtp(hydra_targets[target_no]->ip, hydra_heads[head_no]->sp[1], options, hydra_options.miscptr, hydra_brains.ofp, hydra_targets[target_no]->port, hydra_targets[hydra_heads[head_no]->target_no]->target);
      if (strcmp(hydra_options.service, "smtp-enum") == 0)
        service_smtp_enum(hydra_targets[target_no]->ip, hydra_heads[head_no]->sp[1], options, hydra_options.miscptr, hydra_brains.ofp, hydra_targets[target_no]->port, hydra_targets[hydra_heads[head_no]->target_no]->target);
      if (strcmp(hydra_options.service, "teamspeak") == 0)
        service_teamspeak(hydra_targets[target_no]->ip, hydra_heads[head_no]->sp[1], options, hydra_options.miscptr, hydra_brains.ofp, hydra_targets[target_no]->port, hydra_targets[hydra_heads[head_no]->target_no]->target);
#ifdef LIBOPENSSL
      if (strcmp(hydra_options.service, "sip") == 0)
        service_sip(hydra_targets[target_no]->ip, hydra_heads[head_no]->sp[1], options, hydra_options.miscptr, hydra_brains.ofp, hydra_targets[target_no]->port, hydra_targets[hydra_heads[head_no]->target_no]->target);
#endif
      if (strcmp(hydra_options.service, "xmpp") == 0)
        service_xmpp(hydra_targets[target_no]->target, hydra_targets[target_no]->ip, hydra_heads[head_no]->sp[1], options, hydra_options.miscptr, hydra_brains.ofp, hydra_targets[target_no]->port, hydra_targets[hydra_heads[head_no]->target_no]->target);
      if (strcmp(hydra_options.service, "irc") == 0)
        service_irc(hydra_targets[target_no]->ip, hydra_heads[head_no]->sp[1], options, hydra_options.miscptr, hydra_brains.ofp, hydra_targets[target_no]->port, hydra_targets[hydra_heads[head_no]->target_no]->target);
#ifdef LIBOPENSSL
      if (strcmp(hydra_options.service, "rdp") == 0)
        service_rdp(hydra_targets[target_no]->ip, hydra_heads[head_no]->sp[1], options, hydra_options.miscptr, hydra_brains.ofp, hydra_targets[target_no]->port, hydra_targets[hydra_heads[head_no]->target_no]->target);
#endif
      if (strcmp(hydra_options.service, "s7-300") == 0)
        service_s7_300(hydra_targets[target_no]->ip, hydra_heads[head_no]->sp[1], options, hydra_options.miscptr, hydra_brains.ofp, hydra_targets[target_no]->port, hydra_targets[hydra_heads[head_no]->target_no]->target);
      if (strcmp(hydra_options.service, "rtsp") == 0)
        service_rtsp(hydra_targets[target_no]->ip, hydra_heads[head_no]->sp[1], options, hydra_options.miscptr, hydra_brains.ofp, hydra_targets[target_no]->port, hydra_targets[hydra_heads[head_no]->target_no]->target);
      if (strcmp(hydra_options.service, "rpcap") == 0)
        service_rpcap(hydra_targets[target_no]->ip, hydra_heads[head_no]->sp[1], options, hydra_options.miscptr, hydra_brains.ofp, hydra_targets[target_no]->port, hydra_targets[hydra_heads[head_no]->target_no]->target);
#ifdef HAVE_GCRYPT
      if (strcmp(hydra_options.service, "radmin2") == 0)
        service_radmin2(hydra_targets[target_no]->ip, hydra_heads[head_no]->sp[1], options, hydra_options.miscptr, hydra_brains.ofp, hydra_targets[target_no]->port, hydra_targets[hydra_heads[head_no]->target_no]->target);
#endif
      // ADD NEW SERVICES HERE
=======
>>>>>>> cea00533

      // FIXME: dirty workaround here
      if (strcmp(hydra_options.service, "xmpp") == 0) {
          service_xmpp(hydra_targets[target_no]->target, hydra_targets[target_no]->ip, hydra_heads[head_no]->sp[1], options, hydra_options.miscptr, hydra_brains.ofp, hydra_targets[target_no]->port, hydra_targets[hydra_heads[head_no]->target_no]->target);
      }

      // just in case a module returns (which it shouldnt) we let it exit here
      exit(-1);
    } else {
      child_head_no = -1;
      if (hydra_heads[head_no]->pid > 0) {
        fck = write(hydra_heads[head_no]->sp[1], "n", 1);       // yes, a small "n" - this way we can distinguish later if the client successfully tested a pair and is requesting a new one or the mother did that
        (void) fcntl(hydra_heads[head_no]->sp[0], F_SETFL, O_NONBLOCK);
        if (hydra_heads[head_no]->redo != 1)
          hydra_heads[head_no]->target_no = target_no;
        hydra_heads[head_no]->active = HEAD_ACTIVE;
        hydra_targets[hydra_heads[head_no]->target_no]->use_count++;
        hydra_brains.active++;
        hydra_heads[head_no]->last_seen = time(NULL);
        if (debug)
          printf("[DEBUG] child %d spawned for target %d with pid %d\n", head_no, hydra_heads[head_no]->target_no, hydra_heads[head_no]->pid);
      } else {
        perror("[ERROR] Fork for children failed");
        hydra_heads[head_no]->sp[0] = -1;
        hydra_heads[head_no]->active = HEAD_UNUSED;
        return -1;
      }
    }
  } else {
    perror("[ERROR] socketpair creation failed");
    hydra_heads[head_no]->sp[0] = -1;
    hydra_heads[head_no]->active = HEAD_UNUSED;
    return -1;
  }
  return 0;
}

int32_t hydra_lookup_port(char *service) {
  int32_t i = 0, port = -2;

  hydra_portlist hydra_portlists[] = {
    {"ftp", PORT_FTP, PORT_FTP_SSL},
    {"ftps", PORT_FTP, PORT_FTP_SSL},
    {"http-head", PORT_HTTP, PORT_HTTP_SSL},
    {"http-post", PORT_HTTP, PORT_HTTP_SSL},
    {"http-get", PORT_HTTP, PORT_HTTP_SSL},
    {"http-get-form", PORT_HTTP, PORT_HTTP_SSL},
    {"http-post-form", PORT_HTTP, PORT_HTTP_SSL},
    {"https-get-form", PORT_HTTP, PORT_HTTP_SSL},
    {"https-post-form", PORT_HTTP, PORT_HTTP_SSL},
    {"https-head", PORT_HTTP, PORT_HTTP_SSL},
    {"https-get", PORT_HTTP, PORT_HTTP_SSL},
    {"http-proxy", PORT_HTTP_PROXY, PORT_HTTP_PROXY_SSL},
    {"http-proxy-urlenum", PORT_HTTP_PROXY, PORT_HTTP_PROXY_SSL},
    {"icq", PORT_ICQ, PORT_ICQ_SSL},
    {"imap", PORT_IMAP, PORT_IMAP_SSL},
    {"ldap2", PORT_LDAP, PORT_LDAP_SSL},
    {"ldap3", PORT_LDAP, PORT_LDAP_SSL},
    {"ldap3-crammd5", PORT_LDAP, PORT_LDAP_SSL},
    {"ldap3-digestmd5", PORT_LDAP, PORT_LDAP_SSL},
    {"oracle-listener", PORT_ORACLE, PORT_ORACLE_SSL},
    {"oracle-sid", PORT_ORACLE, PORT_ORACLE_SSL},
    {"oracle", PORT_ORACLE, PORT_ORACLE_SSL},
    {"mssql", PORT_MSSQL, PORT_MSSQL_SSL},
    {"mysql", PORT_MYSQL, PORT_MYSQL_SSL},
    {"postgres", PORT_POSTGRES, PORT_POSTGRES_SSL},
    {"pcanywhere", PORT_PCANYWHERE, PORT_PCANYWHERE_SSL},
    {"nntp", PORT_NNTP, PORT_NNTP_SSL},
    {"pcnfs", PORT_PCNFS, PORT_PCNFS_SSL},
    {"pop3", PORT_POP3, PORT_POP3_SSL},
    {"redis", PORT_REDIS, PORT_REDIS_SSL},
    {"rexec", PORT_REXEC, PORT_REXEC_SSL},
    {"rlogin", PORT_RLOGIN, PORT_RLOGIN_SSL},
    {"rsh", PORT_RSH, PORT_RSH_SSL},
    {"sapr3", PORT_SAPR3, PORT_SAPR3_SSL},
    {"smb", PORT_SMBNT, PORT_SMBNT_SSL},
    {"smbnt", PORT_SMBNT, PORT_SMBNT_SSL},
    {"socks5", PORT_SOCKS5, PORT_SOCKS5_SSL},
    {"ssh", PORT_SSH, PORT_SSH_SSL},
    {"sshkey", PORT_SSH, PORT_SSH_SSL},
    {"telnet", PORT_TELNET, PORT_TELNET_SSL},
    {"adam6500", PORT_ADAM6500, PORT_ADAM6500_SSL},
    {"cisco", PORT_TELNET, PORT_TELNET_SSL},
    {"cisco-enable", PORT_TELNET, PORT_TELNET_SSL},
    {"vnc", PORT_VNC, PORT_VNC_SSL},
    {"snmp", PORT_SNMP, PORT_SNMP_SSL},
    {"cvs", PORT_CVS, PORT_CVS_SSL},
    {"svn", PORT_SVN, PORT_SVN_SSL},
    {"firebird", PORT_FIREBIRD, PORT_FIREBIRD_SSL},
    {"afp", PORT_AFP, PORT_AFP_SSL},
    {"ncp", PORT_NCP, PORT_NCP_SSL},
    {"smtp", PORT_SMTP, PORT_SMTP_SSL},
    {"smtp-enum", PORT_SMTP, PORT_SMTP_SSL},
    {"teamspeak", PORT_TEAMSPEAK, PORT_TEAMSPEAK_SSL},
    {"sip", PORT_SIP, PORT_SIP_SSL},
    {"vmauthd", PORT_VMAUTHD, PORT_VMAUTHD_SSL},
    {"xmpp", PORT_XMPP, PORT_XMPP_SSL},
    {"irc", PORT_IRC, PORT_IRC_SSL},
    {"rdp", PORT_RDP, PORT_RDP_SSL},
    {"asterisk", PORT_ASTERISK, PORT_ASTERISK_SSL},
    {"s7-300", PORT_S7_300, PORT_S7_300_SSL},
    {"rtsp", PORT_RTSP, PORT_RTSP_SSL},
    {"rpcap", PORT_RPCAP, PORT_RPCAP_SSL},
    {"radmin2", PORT_RADMIN2, PORT_RADMIN2},
    // ADD NEW SERVICES HERE - add new port numbers to hydra.h
    {"", PORT_NOPORT, PORT_NOPORT}
  };

  while (strlen(hydra_portlists[i].name) > 0 && port == -2) {
    if (strcmp(service, hydra_portlists[i].name) == 0) {
      if (hydra_options.ssl)
        port = hydra_portlists[i].port_ssl;
      else
        port = hydra_portlists[i].port;
    }
    i++;
  }
  if (port < 1)
    return -1;
  else
    return port;
}

// killit = 1 : kill(pid); fail = 1 : redo, fail = 2/3 : disable
void hydra_kill_head(int32_t head_no, int32_t killit, int32_t fail) {
  if (debug)
    printf("[DEBUG] head_no %d, kill %d, fail %d\n", head_no, killit, fail);
  if (head_no < 0)
    return;
  if (hydra_heads[head_no]->active == HEAD_ACTIVE || (hydra_heads[head_no]->sp[0] > 2 && hydra_heads[head_no]->sp[1] > 2)) {
    close(hydra_heads[head_no]->sp[0]);
    close(hydra_heads[head_no]->sp[1]);
  }
  if (killit) {
    if (hydra_heads[head_no]->pid > 0)
      kill(hydra_heads[head_no]->pid, SIGTERM);
    hydra_brains.active--;
  }
  if (hydra_heads[head_no]->active == HEAD_ACTIVE) {
    hydra_heads[head_no]->active = HEAD_UNUSED;
    hydra_targets[hydra_heads[head_no]->target_no]->use_count--;
  }
  if (fail == 1) {
    if (hydra_options.cidr != 1)
      hydra_heads[head_no]->redo = 1;
  } else if (fail == 2) {
    if (hydra_options.cidr != 1)
      hydra_heads[head_no]->active = HEAD_DISABLED;
    if (hydra_heads[head_no]->target_no >= 0)
      hydra_targets[hydra_heads[head_no]->target_no]->failed++;
  } else if (fail == 3) {
    hydra_heads[head_no]->active = HEAD_DISABLED;
    if (hydra_heads[head_no]->target_no >= 0)
      hydra_targets[hydra_heads[head_no]->target_no]->failed++;
  }
  if (hydra_heads[head_no]->pid > 0 && killit)
    kill(hydra_heads[head_no]->pid, SIGKILL);
  hydra_heads[head_no]->pid = -1;
  if (fail < 1 && hydra_heads[head_no]->target_no >= 0 && hydra_options.bfg && hydra_targets[hydra_heads[head_no]->target_no]->pass_state == 3
      && strlen(hydra_heads[head_no]->current_pass_ptr) > 0 && hydra_heads[head_no]->current_pass_ptr != hydra_heads[head_no]->current_login_ptr) {
    free(hydra_heads[head_no]->current_pass_ptr);
    hydra_heads[head_no]->current_pass_ptr = empty_login;
    //    hydra_bfg_remove(head_no);
    //    hydra_targets[hydra_heads[head_no]->target_no]->bfg_ptr[head_no] = NULL;
  }
  (void) wait3(NULL, WNOHANG, NULL);
}

void hydra_increase_fail_count(int32_t target_no, int32_t head_no) {
  int32_t i, k, maxfail = 0;

  if (target_no < 0)
    return;

  if (hydra_targets[target_no]->ok) {
      const int32_t tasks = hydra_options.tasks;
      const int32_t success = tasks - hydra_targets[target_no]->failed;
      const int32_t t = tasks < 5 ? 6 - tasks : 1;
      const int32_t s = success < 5 ? 6 - success : 1;
      maxfail = MAXFAIL + t + s + 2;
  }

  hydra_targets[target_no]->fail_count++;
  if (debug)
    printf("[DEBUG] hydra_increase_fail_count: %d >= %d => disable\n", hydra_targets[target_no]->fail_count, maxfail);
  if (hydra_targets[target_no]->fail_count >= maxfail) {
    k = 0;
    for (i = 0; i < hydra_options.max_use; i++)
      if (hydra_heads[i]->active >= HEAD_UNUSED && hydra_heads[i]->target_no == target_no)
        k++;
    if (k <= 1) {
      // we need to put this in a list, otherwise we fail one login+pw test
      if (hydra_targets[target_no]->done == TARGET_ACTIVE
          && hydra_targets[target_no]->redo <= hydra_options.max_use * 2
          && ((hydra_heads[head_no]->current_login_ptr != empty_login && hydra_heads[head_no]->current_pass_ptr != empty_login)
              || (hydra_heads[head_no]->current_login_ptr != NULL && hydra_heads[head_no]->current_pass_ptr != NULL))) {
        hydra_targets[target_no]->redo_login[hydra_targets[target_no]->redo] = hydra_heads[head_no]->current_login_ptr;
        hydra_targets[target_no]->redo_pass[hydra_targets[target_no]->redo] = hydra_heads[head_no]->current_pass_ptr;
        hydra_targets[target_no]->redo++;
        total_redo_count++;
        if (debug)
          printf("[DEBUG] - will be retried at the end: ip %s - login %s - pass %s - child %d\n", hydra_targets[target_no]->target,
                 hydra_heads[head_no]->current_login_ptr, hydra_heads[head_no]->current_pass_ptr, head_no);
        hydra_heads[head_no]->current_login_ptr = empty_login;
        hydra_heads[head_no]->current_pass_ptr = empty_login;
      }
      if (hydra_targets[target_no]->fail_count >= MAXFAIL + hydra_options.tasks * hydra_targets[target_no]->ok) {
        if (hydra_targets[target_no]->done == TARGET_ACTIVE && hydra_options.max_use == hydra_targets[target_no]->failed) {
          if (hydra_targets[target_no]->ok == 1)
            hydra_targets[target_no]->done = TARGET_ERROR; // mark target as done by errors
          else
            hydra_targets[target_no]->done = TARGET_UNRESOLVED; // mark target as done by unable to connect
          hydra_brains.finished++;
          fprintf(stderr, "[ERROR] Too many connect errors to target, disabling %s://%s%s%s:%d\n", hydra_options.service, hydra_targets[target_no]->ip[0] == 16
                  && index(hydra_targets[target_no]->target, ':') != NULL ? "[" : "", hydra_targets[target_no]->target, hydra_targets[target_no]->ip[0] == 16
                  && index(hydra_targets[target_no]->target, ':') != NULL ? "]" : "", hydra_targets[target_no]->port);
        }
        if (hydra_brains.targets > hydra_brains.finished)
          hydra_kill_head(head_no, 1, 0);
        else
          hydra_kill_head(head_no, 1, 2);
      }                         // we keep the last one alive as long as it make sense
    } else {
      // we need to put this in a list, otherwise we fail one login+pw test
      if (hydra_targets[target_no]->done == TARGET_ACTIVE
          && hydra_targets[target_no]->redo <= hydra_options.max_use * 2
          && ((hydra_heads[head_no]->current_login_ptr != empty_login && hydra_heads[head_no]->current_pass_ptr != empty_login)
              || (hydra_heads[head_no]->current_login_ptr != NULL && hydra_heads[head_no]->current_pass_ptr != NULL))) {
        hydra_targets[target_no]->redo_login[hydra_targets[target_no]->redo] = hydra_heads[head_no]->current_login_ptr;
        hydra_targets[target_no]->redo_pass[hydra_targets[target_no]->redo] = hydra_heads[head_no]->current_pass_ptr;
        hydra_targets[target_no]->redo++;
        total_redo_count++;
        if (debug)
          printf("[DEBUG] - will be retried at the end: ip %s - login %s - pass %s - child %d\n", hydra_targets[target_no]->target,
                 hydra_heads[head_no]->current_login_ptr, hydra_heads[head_no]->current_pass_ptr, head_no);
        hydra_heads[head_no]->current_login_ptr = empty_login;
        hydra_heads[head_no]->current_pass_ptr = empty_login;
      }
      hydra_targets[target_no]->fail_count--;
      if (k < 5 && hydra_targets[target_no]->ok)
        hydra_targets[target_no]->fail_count--;
      if (k == 2 && hydra_targets[target_no]->ok)
        hydra_targets[target_no]->fail_count--;
      if (hydra_brains.targets > hydra_brains.finished)
        hydra_kill_head(head_no, 1, 0);
      else {
        hydra_kill_head(head_no, 1, 2);
        if (verbose)
          printf("[VERBOSE] Disabled child %d because of too many errors\n", head_no);
      }
    }
  } else {
    hydra_kill_head(head_no, 1, 1);
    if (verbose)
      printf("[VERBOSE] Retrying connection for child %d\n", head_no);
  }
}

char *hydra_reverse_login(int32_t head_no, char *login) {
  int32_t i, j;
  char *start, *pos;
  unsigned char keep;

  if (login == NULL || (j = strlen(login)) < 1)
    return empty_login;

  if (j > 248)
    j = 248;

  for (i = 0; i < j; i++)
    hydra_heads[head_no]->reverse[i] = login[j - (i + 1)];
  hydra_heads[head_no]->reverse[j] = 0;

  // UTF stuff now
  start = hydra_heads[head_no]->reverse;
  pos = start + j;

  while(start < --pos) {
    switch( (*pos & 0xF0) >> 4 ) {
    case 0xF: /* U+010000-U+10FFFF: four bytes. */
      keep = *pos;
      *pos = *(pos-3);
      *(pos-3) = keep;
      keep = *(pos-1);
      *(pos-1) = *(pos-2);
      *(pos-2) = keep;
      pos -= 3;
      break;
    case 0xE: /* U+000800-U+00FFFF: three bytes. */
      keep = *pos;
      *pos = *(pos-2);
      *(pos-2) = keep;
      pos -= 2;
      break;
    case 0xC: /* fall-through */
    case 0xD: /* U+000080-U+0007FF: two bytes. */
      keep = *pos;
      *pos = *(pos-1);
      *(pos-1) = keep;
      pos--;
      break;
    }
  }

  return hydra_heads[head_no]->reverse;
}

int32_t hydra_send_next_pair(int32_t target_no, int32_t head_no) {
  // variables moved to save stack
  snpdone = 0;
  snp_is_redo = 0;
  snpdont = 0;
  loop_cnt++;
  if (hydra_heads[head_no]->redo && hydra_heads[head_no]->current_login_ptr != NULL && hydra_heads[head_no]->current_pass_ptr != NULL) {
    hydra_heads[head_no]->redo = 0;
    snp_is_redo = 1;
    snpdone = 1;
  } else {
    if (hydra_targets[target_no]->sent >= hydra_brains.todo + hydra_targets[target_no]->redo) {
      if (hydra_targets[target_no]->done == TARGET_ACTIVE) {
        hydra_targets[target_no]->done = TARGET_FINISHED;
        hydra_brains.finished++;
        if (verbose)
          printf("[STATUS] attack finished for %s (waiting for children to complete tests)\n", hydra_targets[target_no]->target);
      }
      return -1;
    }
  }

  if (debug)
    printf
      ("[DEBUG] send_next_pair_init target %d, head %d, redo %d, redo_state %d, pass_state %d. loop_mode %d, curlogin %s, curpass %s, tlogin %s, tpass %s, logincnt %llu/%llu, passcnt %llu/%llu, loop_cnt %d\n",
       target_no, head_no, hydra_targets[target_no]->redo, hydra_targets[target_no]->redo_state, hydra_targets[target_no]->pass_state, hydra_options.loop_mode,
       hydra_heads[head_no]->current_login_ptr, hydra_heads[head_no]->current_pass_ptr, hydra_targets[target_no]->login_ptr, hydra_targets[target_no]->pass_ptr,
       hydra_targets[target_no]->login_no, hydra_brains.countlogin, hydra_targets[target_no]->pass_no, hydra_brains.countpass, loop_cnt);

  if (loop_cnt > (hydra_brains.countlogin * 2) + 1 && loop_cnt > (hydra_brains.countpass * 2) + 1) {
    if (debug)
      printf("[DEBUG] too many loops in send_next_pair, returning -1 (loop_cnt %d, sent %llu, todo %llu)\n", loop_cnt, hydra_targets[target_no]->sent, hydra_brains.todo);
    return -1;
  }

  if (hydra_heads[head_no]->redo && hydra_heads[head_no]->current_login_ptr != NULL && hydra_heads[head_no]->current_pass_ptr != NULL) {
    hydra_heads[head_no]->redo = 0;
    snp_is_redo = 1;
    snpdone = 1;
  } else {
    if (debug && (hydra_heads[head_no]->current_login_ptr != NULL || hydra_heads[head_no]->current_pass_ptr != NULL))
      printf("[COMPLETED] target %s - login \"%s\" - pass \"%s\" - child %d - %llu of %llu\n",
             hydra_targets[target_no]->target, hydra_heads[head_no]->current_login_ptr, hydra_heads[head_no]->current_pass_ptr, head_no,
             hydra_targets[target_no]->sent, hydra_brains.todo + hydra_targets[target_no]->redo);
    hydra_heads[head_no]->redo = 0;
    if (hydra_targets[target_no]->redo_state > 0) {
      if (hydra_targets[target_no]->redo_state <= hydra_targets[target_no]->redo) {
        hydra_heads[head_no]->current_pass_ptr = hydra_targets[target_no]->redo_pass[hydra_targets[target_no]->redo_state - 1];
        hydra_heads[head_no]->current_login_ptr = hydra_targets[target_no]->redo_login[hydra_targets[target_no]->redo_state - 1];
        hydra_targets[target_no]->redo_state++;
        snpdone = 1;
      } else {
        // if a pair does not complete after this point it is lost
        if (hydra_targets[target_no]->done == TARGET_ACTIVE) {
          hydra_targets[target_no]->done = TARGET_FINISHED;
          hydra_brains.finished++;
          if (verbose)
            printf("[STATUS] attack finished for %s (waiting for children to complete tests)\n", hydra_targets[target_no]->target);
        }
        loop_cnt = 0;
        return -1;
      }
    } else {                    // normale state, no redo
      if (hydra_targets[target_no]->done != TARGET_ACTIVE) {
        loop_cnt = 0;
        return -1;              // head will be disabled by main while()
      }
      if (hydra_options.loop_mode == 0) {       // one user after another
        if (hydra_targets[target_no]->login_no < hydra_brains.countlogin) {
          // as we loop password in mode == 0 we set the current login first
          hydra_heads[head_no]->current_login_ptr = hydra_targets[target_no]->login_ptr;
          // then we do the extra options -e ns handling
          if (hydra_targets[target_no]->pass_state == 0 && snpdone == 0) {
            if (hydra_options.try_password_same_as_login) {
              hydra_heads[head_no]->current_pass_ptr = hydra_targets[target_no]->login_ptr;
              snpdone = 1;
              hydra_targets[target_no]->pass_no++;
            }
            hydra_targets[target_no]->pass_state++;
          }
          if (hydra_targets[target_no]->pass_state == 1 && snpdone == 0) {
            // small check that there is a login name (could also be emtpy) and if we already tried empty password it would be a double
            if (hydra_options.try_null_password) {
              if (hydra_options.try_password_same_as_login == 0 || (hydra_targets[target_no]->login_ptr != NULL && strlen(hydra_targets[target_no]->login_ptr) > 0)) {
                hydra_heads[head_no]->current_pass_ptr = empty_login;
                snpdone = 1;
              } else {
                hydra_brains.sent++;
                hydra_targets[target_no]->sent++;
              }
              hydra_targets[target_no]->pass_no++;
            }
            hydra_targets[target_no]->pass_state++;
          }
          if (hydra_targets[target_no]->pass_state == 2 && snpdone == 0) {
            // small check that there is a login name (could also be emtpy) and if we already tried empty password it would be a double
            if (hydra_options.try_password_reverse_login) {
              if ((hydra_options.try_password_same_as_login == 0
                   || strcmp(hydra_targets[target_no]->login_ptr, hydra_reverse_login(head_no, hydra_heads[head_no]->current_login_ptr)) != 0)
                  && (hydra_options.try_null_password == 0 || (hydra_targets[target_no]->login_ptr != NULL && strlen(hydra_targets[target_no]->login_ptr) > 0))) {
                hydra_heads[head_no]->current_pass_ptr = hydra_reverse_login(head_no, hydra_heads[head_no]->current_login_ptr);
                snpdone = 1;
              } else {
                hydra_brains.sent++;
                hydra_targets[target_no]->sent++;
              }
              hydra_targets[target_no]->pass_no++;
            }
            hydra_targets[target_no]->pass_state++;
          }
          // now we handle the -C -l/-L -p/-P data
          if (hydra_targets[target_no]->pass_state == 3 && snpdone == 0) {
            if (check_flag(hydra_options.mode, MODE_COLON_FILE)) {      // colon mode
              hydra_heads[head_no]->current_login_ptr = hydra_targets[target_no]->login_ptr;
              hydra_heads[head_no]->current_pass_ptr = hydra_targets[target_no]->pass_ptr;
              hydra_targets[target_no]->login_no++;
              snpdone = 1;
              hydra_targets[target_no]->login_ptr = hydra_targets[target_no]->pass_ptr;
              //hydra_targets[target_no]->login_ptr++;
              while (*hydra_targets[target_no]->login_ptr != 0)
                hydra_targets[target_no]->login_ptr++;
              hydra_targets[target_no]->login_ptr++;
              hydra_targets[target_no]->pass_ptr = hydra_targets[target_no]->login_ptr;
              //hydra_targets[target_no]->pass_ptr++;
              while (*hydra_targets[target_no]->pass_ptr != 0)
                hydra_targets[target_no]->pass_ptr++;
              hydra_targets[target_no]->pass_ptr++;
              if (strcmp(hydra_targets[target_no]->login_ptr, hydra_heads[head_no]->current_login_ptr) != 0)
                hydra_targets[target_no]->pass_state = 0;
              if ((hydra_options.try_password_same_as_login && strcmp(hydra_heads[head_no]->current_pass_ptr, hydra_heads[head_no]->current_login_ptr) == 0)
                  || (hydra_options.try_null_password && strlen(hydra_heads[head_no]->current_pass_ptr) == 0)
                  ||
                  (hydra_options.try_password_reverse_login
                   && strcmp(hydra_heads[head_no]->current_pass_ptr, hydra_reverse_login(head_no, hydra_heads[head_no]->current_login_ptr)) == 0)) {
                hydra_brains.sent++;
                hydra_targets[target_no]->sent++;
                if (debug)
                  printf("[DEBUG] double detected (-C)\n");
                return hydra_send_next_pair(target_no, head_no);        // little trick to keep the code small
              }
            } else {            // standard -l -L -p -P mode
              hydra_heads[head_no]->current_pass_ptr = hydra_targets[target_no]->pass_ptr;
              hydra_targets[target_no]->pass_no++;
              // double check
              if (hydra_targets[target_no]->pass_no >= hydra_brains.countpass) {
                // all passwords done, next user for next password
                hydra_targets[target_no]->login_ptr++;
                while (*hydra_targets[target_no]->login_ptr != 0)
                  hydra_targets[target_no]->login_ptr++;
                hydra_targets[target_no]->login_ptr++;
                hydra_targets[target_no]->pass_ptr = pass_ptr;
                hydra_targets[target_no]->login_no++;
                hydra_targets[target_no]->pass_no = 0;
                hydra_targets[target_no]->pass_state = 0;
                if (hydra_brains.countpass == hydra_options.try_password_reverse_login + hydra_options.try_null_password + hydra_options.try_password_same_as_login)
                  return hydra_send_next_pair(target_no, head_no);
              } else {
                hydra_targets[target_no]->pass_ptr++;
                while (*hydra_targets[target_no]->pass_ptr != 0)
                  hydra_targets[target_no]->pass_ptr++;
                hydra_targets[target_no]->pass_ptr++;
              }
              if ((hydra_options.try_password_same_as_login && strcmp(hydra_heads[head_no]->current_pass_ptr, hydra_heads[head_no]->current_login_ptr) == 0)
                  || (hydra_options.try_null_password && strlen(hydra_heads[head_no]->current_pass_ptr) == 0)
                  ||
                  (hydra_options.try_password_reverse_login
                   && strcmp(hydra_heads[head_no]->current_pass_ptr, hydra_reverse_login(head_no, hydra_heads[head_no]->current_login_ptr)) == 0)) {
                hydra_brains.sent++;
                hydra_targets[target_no]->sent++;
                if (debug)
                  printf("[DEBUG] double detected (-Pp)\n");
                return hydra_send_next_pair(target_no, head_no);        // little trick to keep the code small
              }
              snpdone = 1;
            }
          }
        }
      } else {                  // loop_mode == 1
        if (hydra_targets[target_no]->pass_no < hydra_brains.countpass) {
          hydra_heads[head_no]->current_login_ptr = hydra_targets[target_no]->login_ptr;
          if (hydra_targets[target_no]->pass_state == 0) {
            if (check_flag(hydra_options.mode, MODE_PASSWORD_BRUTE))
              hydra_heads[head_no]->current_pass_ptr = strdup(hydra_heads[head_no]->current_login_ptr);
            else
              hydra_heads[head_no]->current_pass_ptr = hydra_heads[head_no]->current_login_ptr;
          } else if (hydra_targets[target_no]->pass_state == 1) {
            if (check_flag(hydra_options.mode, MODE_PASSWORD_BRUTE))
              hydra_heads[head_no]->current_pass_ptr = strdup(empty_login);
            else
              hydra_heads[head_no]->current_pass_ptr = empty_login;
          } else if (hydra_targets[target_no]->pass_state == 2) {
            if (check_flag(hydra_options.mode, MODE_PASSWORD_BRUTE))
              hydra_heads[head_no]->current_pass_ptr = strdup(hydra_reverse_login(head_no, hydra_heads[head_no]->current_login_ptr));
            else
              hydra_heads[head_no]->current_pass_ptr = hydra_reverse_login(head_no, hydra_heads[head_no]->current_login_ptr);
          } else {
            if (hydra_options.bfg && hydra_targets[target_no]->pass_state == 3
                && hydra_heads[head_no]->current_pass_ptr != NULL &&
                strlen(hydra_heads[head_no]->current_pass_ptr) > 0 && hydra_heads[head_no]->current_pass_ptr != hydra_heads[head_no]->current_login_ptr)
              free(hydra_heads[head_no]->current_pass_ptr);
            hydra_heads[head_no]->current_pass_ptr = strdup(hydra_targets[target_no]->pass_ptr);
          }
          hydra_targets[target_no]->login_no++;
          snpdone = 1;

          if (hydra_targets[target_no]->login_no >= hydra_brains.countlogin) {
            if (hydra_targets[target_no]->pass_state < 3) {
              hydra_targets[target_no]->pass_state++;
              if (hydra_targets[target_no]->pass_state == 1 && hydra_options.try_null_password == 0)
                hydra_targets[target_no]->pass_state++;
              if (hydra_targets[target_no]->pass_state == 2 && hydra_options.try_password_reverse_login == 0)
                hydra_targets[target_no]->pass_state++;
              if (hydra_targets[target_no]->pass_state == 3)
                snpdont = 1;
              hydra_targets[target_no]->pass_no++;
            }

            if (hydra_targets[target_no]->pass_state == 3) {
              if (snpdont) {
                hydra_targets[target_no]->pass_ptr = pass_ptr;
              } else {
                if (check_flag(hydra_options.mode, MODE_PASSWORD_BRUTE)) {
#ifndef HAVE_MATH_H
                  sleep(1);
#else
                  hydra_targets[target_no]->pass_ptr = bf_next();
                  if (debug)
                    printf("[DEBUG] bfg new password for next child: %s\n", hydra_targets[target_no]->pass_ptr);
#endif
                } else {        // -p -P mode
                  hydra_targets[target_no]->pass_ptr++;
                  while (*hydra_targets[target_no]->pass_ptr != 0)
                    hydra_targets[target_no]->pass_ptr++;
                  hydra_targets[target_no]->pass_ptr++;
                }
                hydra_targets[target_no]->pass_no++;
              }
            }

            hydra_targets[target_no]->login_no = 0;
            hydra_targets[target_no]->login_ptr = login_ptr;
          } else {
            hydra_targets[target_no]->login_ptr++;
            while (*hydra_targets[target_no]->login_ptr != 0)
              hydra_targets[target_no]->login_ptr++;
            hydra_targets[target_no]->login_ptr++;
          }
          if (hydra_targets[target_no]->pass_state == 3 && snpdont == 0) {
            if ((hydra_options.try_null_password && strlen(hydra_heads[head_no]->current_pass_ptr) < 1)
                || (hydra_options.try_password_same_as_login && strcmp(hydra_heads[head_no]->current_pass_ptr, hydra_heads[head_no]->current_login_ptr) == 0)
                || (hydra_options.try_password_reverse_login && strcmp(hydra_heads[head_no]->current_login_ptr, hydra_heads[head_no]->current_pass_ptr) == 0)) {
              hydra_brains.sent++;
              hydra_targets[target_no]->sent++;
              if (debug)
                printf("[DEBUG] double detected (1)\n");
              return hydra_send_next_pair(target_no, head_no);  // little trick to keep the code small
            }
          }
        }
      }
    }

    if (debug)
      printf("[DEBUG] send_next_pair_mid done %d, pass_state %d, clogin %s, cpass %s, tlogin %s, tpass %s, redo %d\n",
             snpdone, hydra_targets[target_no]->pass_state, hydra_heads[head_no]->current_login_ptr, hydra_heads[head_no]->current_pass_ptr, hydra_targets[target_no]->login_ptr,
             hydra_targets[target_no]->pass_ptr, hydra_targets[target_no]->redo);

    // no pair? then we go for redo state
    if (!snpdone && hydra_targets[target_no]->redo_state == 0 && hydra_targets[target_no]->redo > 0) {
      if (debug)
        printf("[DEBUG] Entering redo_state\n");
      hydra_targets[target_no]->redo_state++;
      return hydra_send_next_pair(target_no, head_no);  // little trick to keep the code small
    }
  }

  if (!snpdone || hydra_targets[target_no]->skipcnt >= hydra_brains.countlogin) {
    fck = write(hydra_heads[head_no]->sp[0], HYDRA_EXIT, sizeof(HYDRA_EXIT));
    if (hydra_targets[target_no]->use_count <= 1) {
      if (hydra_targets[target_no]->done == TARGET_ACTIVE) {
        hydra_targets[target_no]->done = TARGET_FINISHED;
        hydra_brains.finished++;
        if (verbose)
          printf("[STATUS] attack finished for %s (waiting for children to complete tests)\n", hydra_targets[target_no]->target);
      }
    }
    if (hydra_brains.targets > hydra_brains.finished)
      hydra_kill_head(head_no, 1, 0);   // otherwise done in main while loop
  } else {
    if (hydra_targets[target_no]->skipcnt > 0) {
      snpj = 0;
      for (snpi = 0; snpi < hydra_targets[target_no]->skipcnt && snpj == 0; snpi++)
        if (strcmp(hydra_heads[head_no]->current_login_ptr, hydra_targets[target_no]->skiplogin[snpi]) == 0)
          snpj = 1;
      if (snpj) {
        if (snp_is_redo == 0) {
          hydra_brains.sent++;
          hydra_targets[target_no]->sent++;
        }
        if (debug)
          printf("[DEBUG] double found for %s == %s, skipping\n", hydra_heads[head_no]->current_login_ptr, hydra_targets[target_no]->skiplogin[snpi - 1]);
        // only if -l/L -p/P with -u and if loginptr was not justed increased
        if (!check_flag(hydra_options.mode, MODE_COLON_FILE) && hydra_options.loop_mode == 0 && hydra_targets[target_no]->pass_no > 0) { // -l -P (not! -u)
          // increase login_ptr to next
          hydra_targets[target_no]->login_no++;
          if (hydra_targets[target_no]->login_no < hydra_brains.countlogin) {
            hydra_targets[target_no]->login_ptr++;
            while (*hydra_targets[target_no]->login_ptr != 0)
              hydra_targets[target_no]->login_ptr++;
            hydra_targets[target_no]->login_ptr++;
          }
          // add count
          hydra_brains.sent += hydra_brains.countpass - hydra_targets[target_no]->pass_no;
          hydra_targets[target_no]->sent += hydra_brains.countpass - hydra_targets[target_no]->pass_no;
          // reset password list
          hydra_targets[target_no]->pass_ptr = pass_ptr;
          hydra_targets[target_no]->pass_no = 0;
          hydra_targets[target_no]->pass_state = 0;
        }
        return hydra_send_next_pair(target_no, head_no);        // little trick to keep the code small
      }
    }

    memset(&snpbuf, 0, sizeof(snpbuf));
    strncpy(snpbuf, hydra_heads[head_no]->current_login_ptr, MAXLINESIZE - 3);
    if (strlen(hydra_heads[head_no]->current_login_ptr) > MAXLINESIZE - 3)
      snpbuflen = MAXLINESIZE - 2;
    else
      snpbuflen = strlen(hydra_heads[head_no]->current_login_ptr) + 1;
    strncpy(snpbuf + snpbuflen, hydra_heads[head_no]->current_pass_ptr, MAXLINESIZE - snpbuflen - 1);
    if (strlen(hydra_heads[head_no]->current_pass_ptr) > MAXLINESIZE - snpbuflen - 1)
      snpbuflen += MAXLINESIZE - snpbuflen - 1;
    else
      snpbuflen += strlen(hydra_heads[head_no]->current_pass_ptr) + 1;
    if (snp_is_redo == 0) {
      hydra_brains.sent++;
      hydra_targets[target_no]->sent++;
    } else if (debug)
      printf("[DEBUG] send_next_pair_redo done %d, pass_state %d, clogin %s, cpass %s, tlogin %s, tpass %s, is_redo %d\n",
             snpdone, hydra_targets[target_no]->pass_state, hydra_heads[head_no]->current_login_ptr, hydra_heads[head_no]->current_pass_ptr, hydra_targets[target_no]->login_ptr,
             hydra_targets[target_no]->pass_ptr, snp_is_redo);
    //hydra_dump_data(snpbuf, snpbuflen, "SENT");
    fck = write(hydra_heads[head_no]->sp[0], snpbuf, snpbuflen);
    if (fck < snpbuflen) {
      if (verbose)
        fprintf(stderr, "[ERROR] can not write to child %d, restarting it ...\n", head_no);
      hydra_increase_fail_count(target_no, head_no);
      loop_cnt = 0;
      return 0;                 // not prevent disabling it, if its needed its already done in the above line
    }
    if (debug || hydra_options.showAttempt) {
      printf("[%sATTEMPT] target %s - login \"%s\" - pass \"%s\" - %llu of %llu [child %d] (%d/%d)\n",
             hydra_targets[target_no]->redo_state ? "REDO-" : snp_is_redo ? "RE-" : "", hydra_targets[target_no]->target, hydra_heads[head_no]->current_login_ptr,
             hydra_heads[head_no]->current_pass_ptr, hydra_targets[target_no]->sent, hydra_brains.todo + hydra_targets[target_no]->redo, head_no, hydra_targets[target_no]->redo_state ? hydra_targets[target_no]->redo_state - 1 : 0, hydra_targets[target_no]->redo);
    }
    loop_cnt = 0;
    return 0;
  }
  loop_cnt = 0;
  return -1;
}

void hydra_skip_user(int32_t target_no, char *username) {
  int32_t i;

  if (username == NULL || *username == 0)
    return;

  // double check
  for (i = 0; i < hydra_targets[target_no]->skipcnt; i++)
    if (strcmp(username, hydra_targets[target_no]->skiplogin[i]) == 0)
      return;

  if (hydra_targets[target_no]->skipcnt < SKIPLOGIN && (hydra_targets[target_no]->skiplogin[hydra_targets[target_no]->skipcnt] = malloc(strlen(username) + 1)) != NULL) {
    strcpy(hydra_targets[target_no]->skiplogin[hydra_targets[target_no]->skipcnt], username);
    hydra_targets[target_no]->skipcnt++;
  }
  if (hydra_options.loop_mode == 0 && !check_flag(hydra_options.mode, MODE_COLON_FILE)) {
    if (memcmp(username, hydra_targets[target_no]->login_ptr, strlen(username)) == 0) {
      if (debug)
        printf("[DEBUG] skipping username %s\n", username);
      // increase count
      hydra_brains.sent += hydra_brains.countpass - hydra_targets[target_no]->pass_no;
      hydra_targets[target_no]->sent += hydra_brains.countpass - hydra_targets[target_no]->pass_no;
      // step to next login
      hydra_targets[target_no]->login_no++;
      if (hydra_targets[target_no]->login_no < hydra_brains.countlogin) {
        hydra_targets[target_no]->login_ptr++;
        while (*hydra_targets[target_no]->login_ptr != 0)
          hydra_targets[target_no]->login_ptr++;
        hydra_targets[target_no]->login_ptr++;
      }
      // reset password state
      hydra_targets[target_no]->pass_ptr = pass_ptr;
      hydra_targets[target_no]->pass_no = 0;
      hydra_targets[target_no]->pass_state = 0;
    }
  }
}

int32_t hydra_check_for_exit_condition() {
  int32_t i, k = 0;

  if (hydra_brains.exit) {
    if (debug)
      printf("[DEBUG] exit was forced\n");
    return -1;
  }
  if (hydra_brains.targets <= hydra_brains.finished && hydra_brains.active < 1) {
    if (debug)
      printf("[DEBUG] all targets done and all heads finished\n");
    return 1;
  }
  if (hydra_brains.active < 1) {
    // no head active?! check if they are all disabled, if so, we are done
    for (i = 0; i < hydra_options.max_use && k == 0; i++)
      if (hydra_heads[i]->active >= HEAD_UNUSED)
        k = 1;
    if (k == 0) {
      fprintf(stderr, "[ERROR] all children were disabled due too many connection errors\n");
      return -1;
    }
  }
  return 0;
}

int32_t hydra_select_target() {
  int32_t target_no = -1, i, j = -1000;

  for (i = 0; i < hydra_brains.targets; i++)
    if (hydra_targets[i]->use_count < hydra_options.tasks && hydra_targets[i]->done == TARGET_ACTIVE)
      if (j < hydra_options.tasks - hydra_targets[i]->failed - hydra_targets[i]->use_count) {
        target_no = i;
        j = hydra_options.tasks - hydra_targets[i]->failed - hydra_targets[i]->use_count;
      }
  return target_no;
}

void process_proxy_line(int32_t type, char *string) {
  char *type_string = string, *target_string, *port_string, *auth_string = NULL, *device_string = NULL, *sep;
  int32_t port;
  struct addrinfo hints, *res, *p;
  struct sockaddr_in6 *ipv6 = NULL;
  struct sockaddr_in *ipv4 = NULL;
  
  if (string == NULL || string[0] == 0 || string[0] == '#')
    return;
  while (*string == ' ' || *string == '\t')
    string++;
  if (*string == '#' || *string == ';' || strlen(string) < 5)
    return;
  if (string[strlen(string) - 1] == '\n')
    string[strlen(string) - 1] = 0;
  if (string[strlen(string) - 1] == '\r')
    string[strlen(string) - 1] = 0;
  if (proxy_count > MAX_PROXY_COUNT) {
    fprintf(stderr, "[WARNING] maximum amount of proxies loaded, ignoring this entry: %s\n", string);
    return;
  }
  if (debug)
    printf("[DEBUG] proxy line: %s\n", string);
  if ((sep = strstr(string, "://")) == NULL) {
    fprintf(stderr, "[WARNING] invalid proxy definition: %s (ignored)\n", string);
    return;
  }
  *sep = 0;
  target_string = sep + 3;
  if ((sep = index(target_string, '@')) != NULL) {
    auth_string = target_string;
    *sep = 0;
    target_string = sep + 1;
    if (index(auth_string, ':') == NULL) {
      fprintf(stderr, "[WARNING] %s has an invalid authentication definition %s, must be in the format login:pass, entry ignored\n", target_string, auth_string);
      return;
    }
  }
  if ((sep = index(target_string, ':')) != NULL) {
    *sep = 0;
    port_string = sep + 1;
    if ((sep = index(port_string, '%')) != NULL) {
      *sep = 0;
      device_string = sep + 1;
    }
    if ((sep = index(port_string, '/')) != NULL)
      *sep = 0;
    port = atoi(port_string);
    if (port < 1 || port > 65535) {
      fprintf(stderr, "[WARNING] %s has an invalid port definition %d, entry ignored\n", target_string, port);
      return;
    }
  } else {
    fprintf(stderr, "[WARNING] %s has not port definition which is required, entry ignored\n", target_string);
    return;
  }

  if (use_proxy == 1 && strcmp(type_string, "http") != 0) {
    fprintf(stderr, "[WARNING] %s:// is an invalid type, must be http:// if you use HYDRA_PROXY_HTTP, entry ignored\n", type_string);
    return;
  }
  if (use_proxy == 2 && strcmp(type_string, "connect") != 0 && strcmp(type_string, "socks4") != 0 && strcmp(type_string, "socks5") != 0) {
    fprintf(stderr, "[WARNING] %s:// is an invalid type, must be connect://, socks4:// or socks5:// if you use HYDRA_PROXY, entry ignored\n", type_string);
    return;
  }
  
  memset(&hints, 0, sizeof hints);
  if (getaddrinfo(target_string, NULL, &hints, &res) != 0) {
    fprintf(stderr, "[ERROR] could not resolve proxy target %s, entry ignored\n", target_string);
    return;
  }

  for (p = res; p != NULL; p = p->ai_next) {
#ifdef AF_INET6
    if (p->ai_family == AF_INET6) {
      if (ipv6 == NULL || memcmp((char *) &ipv6->sin6_addr, fe80, 2) == 0)
        ipv6 = (struct sockaddr_in6 *) p->ai_addr;
    } else
#endif
    if (p->ai_family == AF_INET) {
      if (ipv4 == NULL)
        ipv4 = (struct sockaddr_in *) p->ai_addr;
    }
  }
  freeaddrinfo(res);

  // now fill the stuff
#ifdef AF_INET6
  if (ipv6 != NULL && (ipv4 == NULL || prefer_ipv6)) {
    if (memcmp(proxy_string_ip[proxy_count] + 1, fe80, 2) == 0 && device_string == NULL) {
      fprintf(stderr, "[WARNING] The proxy address %s is a link local address, link local addresses require the interface being defined like this: fe80::1%%eth0, entry ignored\n", target_string);
      return;
    }
    proxy_string_ip[proxy_count][0] = 16;
    memcpy(proxy_string_ip[proxy_count] + 1, (char *) &ipv6->sin6_addr, 16);
    if (device_string != NULL && strlen(device_string) <= 16)
      strcpy(proxy_string_ip[proxy_count] + 17, device_string);
  } else
#endif
  if (ipv4 != NULL) {
    proxy_string_ip[proxy_count][0] = 4;
    memcpy(proxy_string_ip[proxy_count] + 1, (char *) &ipv4->sin_addr, 4);
  } else {
    fprintf(stderr, "[WARNING] Could not resolve proxy address: %s, entry ignored\n", target_string);
    return;
  }
  if (auth_string != NULL) {
    if ((proxy_authentication[proxy_count] = malloc(strlen(auth_string) * 2 + 8)) == NULL) {
      perror("malloc");
      return;
    }
    strcpy(proxy_authentication[proxy_count], auth_string);
    if (strncmp(type_string, "socks", 5) != 0) // so it is web
      hydra_tobase64((unsigned char *) proxy_authentication[proxy_count], strlen(proxy_authentication[proxy_count]), strlen(auth_string) * 2 + 8);
  } else
    proxy_authentication[proxy_count] = NULL;
  strcpy(proxy_string_type[proxy_count], type_string);
  proxy_string_port[proxy_count] = port;
  
  if (debug)
    printf("[DEBUG] count %d type %s target %s port %d auth %s\n", proxy_count, proxy_string_type[proxy_count], target_string, proxy_string_port[proxy_count], proxy_authentication[proxy_count]);
  proxy_count++;
}

int32_t main(int32_t argc, char *argv[]) {
  char *proxy_string = NULL, *device = NULL, *memcheck, *cmdtarget = NULL;
  char *outfile_format_tmp;
  FILE *lfp = NULL, *pfp = NULL, *cfp = NULL, *ifp = NULL, *rfp = NULL, *proxyfp;
  size_t countinfile = 1, sizeinfile = 0;
  uint64_t math2;
  int32_t i = 0, j = 0, k, error = 0, modusage = 0, ignore_restore = 0, do_switch;
  int32_t head_no = 0, target_no = 0, exit_condition = 0, readres;
  time_t starttime, elapsed_status, elapsed_restore, status_print = 59, tmp_time;
  char *tmpptr, *tmpptr2;
  char rc, buf[MAXBUF];
  time_t last_attempt = 0;
  fd_set fdreadheads;
  int32_t max_fd;
  struct addrinfo hints, *res, *p;
  struct sockaddr_in6 *ipv6 = NULL;
  struct sockaddr_in *ipv4 = NULL;

  printf("%s %s (c) 2017 by %s - Please do not use in military or secret service organizations, or for illegal purposes.\n\n", PROGRAM, VERSION, AUTHOR);
#ifndef LIBPOSTGRES
  SERVICES = hydra_string_replace(SERVICES, "postgres ", "");
  strcat(unsupported, "postgres ");
#endif
#ifndef LIBSAPR3
  SERVICES = hydra_string_replace(SERVICES, "sapr3 ", "");
  strcat(unsupported, "sapr3 ");
#endif
#ifndef LIBFIREBIRD
  SERVICES = hydra_string_replace(SERVICES, "firebird ", "");
  strcat(unsupported, "firebird ");
#endif
#ifndef LIBAFP
  SERVICES = hydra_string_replace(SERVICES, "afp ", "");
  strcat(unsupported, "afp ");
#endif
#ifndef LIBNCP
  SERVICES = hydra_string_replace(SERVICES, "ncp ", "");
  strcat(unsupported, "ncp ");
#endif
#ifndef LIBSSH
  SERVICES = hydra_string_replace(SERVICES, "ssh ", "");
  strcat(unsupported, "ssh ");
  SERVICES = hydra_string_replace(SERVICES, "sshkey ", "");
  strcat(unsupported, "sshkey ");
#endif
#ifndef LIBSVN
  SERVICES = hydra_string_replace(SERVICES, "svn ", "");
  strcat(unsupported, "svn ");
#endif
#ifndef LIBORACLE
  SERVICES = hydra_string_replace(SERVICES, "oracle ", "");
  strcat(unsupported, "oracle ");
#endif
#ifndef LIBMYSQLCLIENT
  SERVICES = hydra_string_replace(SERVICES, "mysql ", "mysql(v4) ");
  strcat(unsupported, "mysql5 ");
#endif
#ifndef LIBOPENSSL
  // for ftps
  SERVICES = hydra_string_replace(SERVICES, " ftps", "");
  // for pop3
  SERVICES = hydra_string_replace(SERVICES, "pop3[s]", "pop3");
  // for imap
  SERVICES = hydra_string_replace(SERVICES, "imap[s]", "imap");
  // for smtp
  SERVICES = hydra_string_replace(SERVICES, "smtp[s]", "smtp");
  // for telnet
  SERVICES = hydra_string_replace(SERVICES, "telnet[s]", "telnet");
  // for http[s]-{head|get}
  SERVICES = hydra_string_replace(SERVICES, "http[s]", "http");
  // for http[s]-{get|post}-form
  SERVICES = hydra_string_replace(SERVICES, "http[s]", "http");
  // for ldap3
  SERVICES = hydra_string_replace(SERVICES, "[-{cram|digest}md5]", "");
  // for sip
  SERVICES = hydra_string_replace(SERVICES, " sip", "");
  // for rdp
  SERVICES = hydra_string_replace(SERVICES, " rdp", "");
  // for oracle-listener
  SERVICES = hydra_string_replace(SERVICES, " oracle-listener", "");
  // general
  SERVICES = hydra_string_replace(SERVICES, "[s]", "");
  // for oracle-sid
  SERVICES = hydra_string_replace(SERVICES, " oracle-sid", "");
  strcat(unsupported, "SSL-services (ftps, sip, rdp, oracle-services, ...) ");
#endif
#ifndef HAVE_MATH_H
  if (strlen(unsupported) > 0)
    strcat(unsupported, "and ");
  strcat(unsupported, "password bruteforce generation ");
#endif
#ifndef HAVE_PCRE
  if (strlen(unsupported) > 0)
    strcat(unsupported, "and ");
  strcat(unsupported, "regex support ");
#endif

  (void) setvbuf(stdout, NULL, _IONBF, 0);
  (void) setvbuf(stderr, NULL, _IONBF, 0);
  // set defaults
  memset(&hydra_options, 0, sizeof(hydra_options));
  memset(&hydra_brains, 0, sizeof(hydra_brains));
  prg = argv[0];
  hydra_options.debug = debug = 0;
  hydra_options.verbose = verbose = 0;
  found = 0;
  use_proxy = 0;
  proxy_count = 0;
  selected_proxy = -1;
  proxy_string_ip[0][0] = 0;
  proxy_string_port[0] = 0;
  strcpy(proxy_string_type[0], "connect");
  proxy_authentication[0] = cmdlinetarget = NULL;
  hydra_options.login = NULL;
  hydra_options.loginfile = NULL;
  hydra_options.pass = NULL;
  hydra_options.passfile = NULL;
  hydra_options.tasks = TASKS;
  hydra_options.max_use = MAXTASKS;
  hydra_options.outfile_format = FORMAT_PLAIN_TEXT;
  hydra_brains.ofp = stdout;
  hydra_brains.targets = 1;
  hydra_options.waittime = waittime = WAITTIME;
  bf_options.disable_symbols = 0;

  // command line processing
  if (argc > 1 && strncmp(argv[1], "-h", 2) == 0)
    help(1);
  if (argc < 2)
    help(0);
  while ((i = getopt(argc, argv, "hIq64Rde:vVl:fFg:L:p:OP:o:b:M:C:t:T:m:w:W:s:SUux:yc:")) >= 0) {
    switch (i) {
    case 'h':
      help(1);
      break;
    case 'q':
      quiet = 1;
      break;
    case 'O':
      old_ssl = 1;
      break;
    case 'u':
      hydra_options.loop_mode = 1;
      break;
    case '6':
      prefer_ipv6 = 1;
      break;
    case '4':
      prefer_ipv6 = 0;
      break;
    case 'R':
      hydra_options.restore = 1;
      hydra_restore_read();
      break;
    case 'I':
      ignore_restore = 1; // this is not to be saved in hydra_options!
      break;
    case 'd':
      hydra_options.debug = ++debug;
      ++verbose;
      break;
    case 'e':
      i = 0;
      while (i < strlen(optarg)) {
        switch (optarg[i]) {
        case 'r':
          hydra_options.try_password_reverse_login = 1;
          hydra_options.mode = hydra_options.mode | MODE_PASSWORD_REVERSE;
          break;
        case 'n':
          hydra_options.try_null_password = 1;
          hydra_options.mode = hydra_options.mode | MODE_PASSWORD_NULL;
          break;
        case 's':
          hydra_options.try_password_same_as_login = 1;
          hydra_options.mode = hydra_options.mode | MODE_PASSWORD_SAME;
          break;
        default:
          fprintf(stderr, "[ERROR] unknown mode %c for option -e, only supporting \"n\", \"s\" and \"r\"\n", optarg[i]);
          exit(-1);
        }
        i++;
      }
      break;
    case 'v':
      hydra_options.verbose = verbose = 1;
      break;
    case 'V':
      hydra_options.showAttempt = 1;
      break;
    case 'l':
      hydra_options.login = optarg;
      break;
    case 'L':
      hydra_options.loginfile = optarg;
      hydra_options.mode = hydra_options.mode | MODE_LOGIN_LIST;
      break;
    case 'p':
      hydra_options.pass = optarg;
      break;
    case 'P':
      hydra_options.passfile = optarg;
      hydra_options.mode = hydra_options.mode | MODE_PASSWORD_LIST;
      break;
    case 'f':
      hydra_options.exit_found = 1;
      break;
    case 'F':
      hydra_options.exit_found = 2;
      break;
    case 'o':
      hydra_options.outfile_ptr = optarg;
      //      colored_output = 0;
      break;
    case 'b':
      outfile_format_tmp = optarg;
      if (0==strcasecmp(outfile_format_tmp,"text"))
          hydra_options.outfile_format = FORMAT_PLAIN_TEXT;
      else if (0==strcasecmp(outfile_format_tmp,"json")) // latest json formatting.
          hydra_options.outfile_format = FORMAT_JSONV1;
      else if (0==strcasecmp(outfile_format_tmp,"jsonv1"))
          hydra_options.outfile_format = FORMAT_JSONV1;
      else {
        fprintf(stderr, "[ERROR] Output file format must be (text, json, jsonv1)\n");
        exit(-1);
      }
      //      colored_output = 0;
      break;
    case 'M':
      hydra_options.infile_ptr = optarg;
      break;
    case 'C':
      hydra_options.colonfile = optarg;
      hydra_options.mode = MODE_COLON_FILE;
      break;
    case 'm':
      hydra_options.miscptr = optarg;
      break;
    case 'w':
      hydra_options.waittime = waittime = atoi(optarg);
      if (waittime < 1) {
        fprintf(stderr, "[ERROR] waittime must be larger than 0\n");
        exit(-1);
      } else if (waittime < 5)
        fprintf(stderr, "[WARNING] the waittime you set is low, this can result in errornous results\n");
      break;
    case 'W':
      hydra_options.conwait = conwait = atoi(optarg);
      break;
    case 's':
      hydra_options.port = port = atoi(optarg);
      break;
    case 'c':
#ifdef MSG_PEEK
      hydra_options.time_next_attempt = atoi(optarg);
      if (hydra_options.time_next_attempt < 0) {
        fprintf(stderr, "[ERROR] -c option value can not be negative\n");
        exit(-1);
      } 
#else
      fprintf(stderr, "[WARNING] -c option can not be used as your operating system is missing the MSG_PEEK feature\n");
#endif
      break;
    case 'S':
#ifndef LIBOPENSSL
      fprintf(stderr, "[WARNING] hydra was compiled without SSL support. Install openssl and recompile! Option ignored...\n");
      hydra_options.ssl = 0;
      break;
#else
      hydra_options.ssl = 1;
      break;
#endif
    case 't':
      hydra_options.tasks = atoi(optarg);
      break;
    case 'T':
      hydra_options.max_use = atoi(optarg);
      break;
    case 'U':
      modusage = 1;
      break;
    case 'x':
#ifndef HAVE_MATH_H
      fprintf(stderr, "[ERROR] -x option is not available as math.h was not found at compile time\n");
      exit(-1);
#else
      if (strcmp(optarg, "-h") == 0)
        help_bfg();
      bf_options.arg = optarg;
      hydra_options.bfg = 1;
      hydra_options.mode = hydra_options.mode | MODE_PASSWORD_BRUTE;
      hydra_options.loop_mode = 1;
      break;
#endif
    case 'y':
      bf_options.disable_symbols = 1;
      break;
    default:
      exit(-1);
    }
  }

  if (hydra_options.time_next_attempt > 0 && hydra_options.tasks != 1) {
    printf("[INFO] setting max tasks per host to 1 due to -c option usage\n");
    hydra_options.tasks = 1;
  }

  //check if output is redirected from the shell or in a file
  if (colored_output && !isatty(fileno(stdout)))
    colored_output = 0;

#ifdef LIBNCURSES
  //then check if the term is color enabled using ncurses lib
  if (colored_output) {
    if (!setupterm(NULL, 1, NULL) && (tigetnum("colors") <= 0)) {
      colored_output = 0;
    }
  }
#else
  //don't want border line effect so disabling color output
  //if we are not sure about the term
  colored_output = 0;
#endif

  if (debug)
    printf("[DEBUG] Ouput color flag is %d\n", colored_output);

  if (hydra_options.restore && argc > 2 + debug + verbose)
    fprintf(stderr, "[WARNING] options after -R are now honored (since v8.6)\n");
//    bail("no option may be supplied together with -R");

  printf("%s (%s) starting at %s\n", PROGRAM, RESOURCE, hydra_build_time());
  if (debug) {
    printf("[DEBUG] cmdline: ");
    for (i = 0; i < argc; i++)
      printf("%s ", argv[i]);
    printf("\n");
  }
  if (hydra_options.tasks > 1 && hydra_options.time_next_attempt)
    fprintf(stderr, "[WARNING] when using the -c option, you should also set the task per target to one (-t 1)\n");
  if (hydra_options.login != NULL && hydra_options.loginfile != NULL)
    bail("You can only use -L OR -l, not both\n");
  if (hydra_options.pass != NULL && hydra_options.passfile != NULL)
    bail("You can only use -P OR -p, not both\n");
  if (hydra_options.outfile_format != FORMAT_PLAIN_TEXT && hydra_options.outfile_ptr == NULL)
    fprintf(stderr, "[WARNING] output file format specified (-b) - but no output file (-o)\n");
    
  if (hydra_options.restore) {
//    hydra_restore_read();
    // stuff we have to copy from the non-restore part
    if (strncmp(hydra_options.service, "http-", 5) == 0) {
      if (getenv("HYDRA_PROXY_HTTP") && getenv("HYDRA_PROXY"))
        bail("Found HYDRA_PROXY_HTTP *and* HYDRA_PROXY environment variables - you can use only ONE for the service http-head/http-get/http-post!");
      if (getenv("HYDRA_PROXY_HTTP")) {
        printf("[INFO] Using HTTP Proxy: %s\n", getenv("HYDRA_PROXY_HTTP"));
        use_proxy = 1;
      }
    }
  } else {                      // normal mode, aka non-restore mode
    if (hydra_options.colonfile)
      hydra_options.loop_mode = 0;      // just to be sure
    if (hydra_options.infile_ptr != NULL) {
      if (optind + 2 < argc)
        bail("The -M FILE option can not be used together with a host on the commandline");
      if (optind + 1 > argc)
        bail("You need to define a service to attack");
      if (optind + 2 == argc)
        fprintf(stderr, "[WARNING] With the -M FILE option you can not specify a server on the commandline. Lets hope you did everything right!\n");
      hydra_options.server = NULL;
      hydra_options.service = argv[optind];
      if (optind + 2 == argc)
        hydra_options.miscptr = argv[optind + 1];
    } else if (optind + 2 != argc && optind + 3 != argc && optind < argc) {
      // check if targetdef follow syntax <service-name>://<target>[:<port-number>][/<parameters>] or it's a syntax error
      char *targetdef = strdup(argv[optind]);
      char *service_pos, *target_pos, *port_pos = NULL, *param_pos = NULL;
      cmdtarget = argv[optind];

      if ((targetdef != NULL) && (strstr(targetdef, "://") != NULL)) {
        service_pos = strstr(targetdef, "://");
        if ((service_pos - targetdef) == 0)
          bail("could not identify service");
        if ((hydra_options.service = malloc(1 + service_pos - targetdef)) == NULL)
          bail("could not alloc memory");
        strncpy(hydra_options.service, targetdef, service_pos - targetdef);
        hydra_options.service[service_pos - targetdef] = 0;
        target_pos = targetdef + (service_pos - targetdef + 3);

        if (*target_pos == '[') {
          target_pos++;
          if ((param_pos = index(target_pos, ']')) == NULL)
            bail("no closing ']' found in target definition");
          *param_pos++ = 0;
          if (*param_pos == ':')
            port_pos = ++param_pos;
          if ((param_pos = index(param_pos, '/')) != NULL)
            *param_pos++ = 0;
        } else {
          port_pos = index(target_pos, ':');
          param_pos = index(target_pos, '/');
          if (port_pos != NULL && param_pos != NULL && port_pos > param_pos)
            port_pos = NULL;
          if (port_pos != NULL)
            *port_pos++ = 0;
          if (param_pos != NULL)
            *param_pos++ = 0;
          if (port_pos != NULL && index(port_pos, ':') != NULL) {
            if (prefer_ipv6)
              bail("Illegal IPv6 target definition must be written within '[' ']'");
            else
              bail("Illegal port definition");
          }
        }
        if (*target_pos == 0)
          hydra_options.server = NULL;
        else
          hydra_options.server = target_pos;
        if (port_pos != NULL)
          hydra_options.port = port = atoi(port_pos);
        if (param_pos != NULL) {
          if (strstr(hydra_options.service, "http") != NULL && strstr(hydra_options.service, "http-proxy") == NULL && param_pos[1] != '/')
            *--param_pos = '/';
          hydra_options.miscptr = strdup(param_pos);
        }
        //printf("target: %s  service: %s  port: %s  opt: %s\n", target_pos, hydra_options.service, port_pos, param_pos);
        if (debug)
          printf("[DEBUG] opt:%d argc:%d mod:%s tgt:%s port:%u misc:%s\n", optind, argc, hydra_options.service, hydra_options.server, hydra_options.port, hydra_options.miscptr);
      } else {
       hydra_options.server = NULL;
        hydra_options.service = NULL;

        if (modusage) {
          hydra_options.service = targetdef;
        } else
          help(0);
      }
    } else {
      if (modusage && argv[optind] == NULL) {
        printf("[ERROR] you must supply a service name after the -U help switch\n");
        exit(-1);
      }
      if (argv[optind] == NULL || strstr(argv[optind], "://") != NULL) {
        printf("[ERROR] Invalid target definition!\n");
        printf("[ERROR] Either you use \"www.example.com module [optional-module-parameters]\" *or* you use the \"module://www.example.com/optional-module-parameters\" syntax!\n");
        exit(-1);
      }
      hydra_options.server = argv[optind];
      cmdlinetarget = argv[optind];
      hydra_options.service = argv[optind + 1];
      if (optind + 3 == argc)
        hydra_options.miscptr = argv[optind + 2];
    }

    if (getenv("HYDRA_PROXY_CONNECT"))
      fprintf(stderr, "[WARNING] The environment variable HYDRA_PROXY_CONNECT is not used! Use HYDRA_PROXY instead!\n");

    // wrong option use patch
    if (hydra_options.ssl && ( ((strcmp(hydra_options.service, "smtp") == 0 || strcmp(hydra_options.service, "smtp-enum") == 0) && hydra_options.port != 465) || \
          (strcmp(hydra_options.service, "pop3") == 0 && hydra_options.port != 995) || \
          (strcmp(hydra_options.service, "imap") == 0 && hydra_options.port != 993)
        ))
      fprintf(stderr, "[WARNING] you want to access SMTP/POP3/IMAP with SSL. Are you sure you want to use direct SSL (-S) instead of STARTTLS (-m TLS)?\n");

    if (strcmp(hydra_options.service, "http") == 0 || strcmp(hydra_options.service, "https") == 0) {
      fprintf(stderr, "[ERROR] There is no service \"%s\", most likely you mean one of the many web modules, e.g. http-get or http-form-post. Read it up!\n", hydra_options.service);
      exit(-1);
    }

    if (strcmp(hydra_options.service, "pop3s") == 0 || strcmp(hydra_options.service, "smtps") == 0 || strcmp(hydra_options.service, "imaps") == 0
        || strcmp(hydra_options.service, "telnets") == 0 || (strncmp(hydra_options.service, "ldap", 4) == 0 && hydra_options.service[strlen(hydra_options.service) - 1] == 's')) {
      hydra_options.ssl = 1;
      hydra_options.service[strlen(hydra_options.service) - 1] = 0;
    }

    if (getenv("HYDRA_PROXY_HTTP") || getenv("HYDRA_PROXY")) {
      if (strcmp(hydra_options.service, "afp") == 0 || strcmp(hydra_options.service, "firebird") == 0 || strncmp(hydra_options.service, "mysql", 5) == 0 ||
          strcmp(hydra_options.service, "ncp") == 0 || strcmp(hydra_options.service, "oracle") == 0 || strcmp(hydra_options.service, "postgres") == 0 ||
          strncmp(hydra_options.service, "ssh", 3) == 0 || strcmp(hydra_options.service, "sshkey") == 0 || strcmp(hydra_options.service, "svn") == 0 ||
          strcmp(hydra_options.service, "sapr3") == 0) {
        fprintf(stderr, "[WARNING] module %s does not support HYDRA_PROXY* !\n", hydra_options.service);
        proxy_string = NULL;
      }
    }

    /* here start the services */

    if (strcmp(hydra_options.service, "ssl") == 0 || strcmp(hydra_options.service, "www") == 0 || strcmp(hydra_options.service, "http") == 0
        || strcmp(hydra_options.service, "https") == 0) {
      fprintf(stderr, "[WARNING] The service http has been replaced with http-head and http-get, using by default GET method. Same for https.\n");
      if (strcmp(hydra_options.service, "http") == 0) {
        hydra_options.service = malloc(strlen("http-get") + 1);
        strcpy(hydra_options.service, "http-get");
      }
      if (strcmp(hydra_options.service, "https") == 0) {
        hydra_options.service = malloc(strlen("https-get") + 1);
        strcpy(hydra_options.service, "https-get");
      }
    }

    if (strcmp(hydra_options.service, "http-form-get") == 0)
      strcpy(hydra_options.service, "http-get-form");
    if (strcmp(hydra_options.service, "https-form-get") == 0)
      strcpy(hydra_options.service, "https-get-form");
    if (strcmp(hydra_options.service, "http-form-post") == 0)
      strcpy(hydra_options.service, "http-post-form");
    if (strcmp(hydra_options.service, "https-form-post") == 0)
      strcpy(hydra_options.service, "https-post-form");

    if (modusage == 1) {
      if (hydra_options.service == NULL) {
        printf("[ERROR] you must supply a service name after the -U help switch\n");
        exit(-1);
      }
      module_usage();
    }

    i = 0;
    if (strcmp(hydra_options.service, "telnet") == 0) {
      fprintf(stderr, "[WARNING] telnet is by its nature unreliable to analyze, if possible better choose FTP, SSH, etc. if available\n");
      i = 1;
    }
    if (strcmp(hydra_options.service, "ftp") == 0)
      i = 1;
    if (strcmp(hydra_options.service, "ftps") == 0) {
      fprintf(stderr, "[WARNING] you enabled ftp-SSL (auth tls) mode. If you want to use direct SSL ftp, use -S and the ftp module instead.\n");
      i = 1;
    }
    if (strcmp(hydra_options.service, "pop3") == 0) {
      fprintf(stderr, "[INFO] several providers have implemented cracking protection, check with a small wordlist first - and stay legal!\n");
      i = 1;
    }
    if (strcmp(hydra_options.service, "imap") == 0) {
      fprintf(stderr, "[INFO] several providers have implemented cracking protection, check with a small wordlist first - and stay legal!\n");
      i = 1;
    }
    if (strcmp(hydra_options.service, "redis") == 0)
      i = 2;
    if (strcmp(hydra_options.service, "asterisk") == 0)
      i = 1;
    if (strcmp(hydra_options.service, "vmauthd") == 0)
      i = 1;
    if (strcmp(hydra_options.service, "rexec") == 0)
      i = 1;
    if (strcmp(hydra_options.service, "rlogin") == 0)
      i = 1;
    if (strcmp(hydra_options.service, "rsh") == 0)
      i = 3;
    if (strcmp(hydra_options.service, "nntp") == 0)
      i = 1;
    if (strcmp(hydra_options.service, "socks5") == 0)
      i = 1;
    if (strcmp(hydra_options.service, "icq") == 0) {
      fprintf(stderr, "[WARNING] The icq module is not working with the modern protocol version! (somebody else will need to fix this as I don't care for icq)\n");
      i = 1;
    }
    if (strcmp(hydra_options.service, "mysql") == 0) {
      i = 1;
      if (hydra_options.tasks > 4) {
        fprintf(stderr, "[INFO] Reduced number of tasks to 4 (mysql does not like many parallel connections)\n");
        hydra_options.tasks = 4;
      }
    }
    if (strcmp(hydra_options.service, "mssql") == 0)
      i = 1;
    if ((strcmp(hydra_options.service, "oracle-listener") == 0) || (strcmp(hydra_options.service, "tns") == 0)) {
      i = 2;
      hydra_options.service = malloc(strlen("oracle-listener") + 1);
      strcpy(hydra_options.service, "oracle-listener");
    }
    if ((strcmp(hydra_options.service, "oracle-sid") == 0) || (strcmp(hydra_options.service, "sid") == 0)) {
      i = 3;
      hydra_options.service = malloc(strlen("oracle-sid") + 1);
      strcpy(hydra_options.service, "oracle-sid");
    }
#ifdef LIBORACLE
    if ((strcmp(hydra_options.service, "oracle") == 0) || (strcmp(hydra_options.service, "ora") == 0)) {
      i = 1;
      hydra_options.service = malloc(strlen("oracle") + 1);
      strcpy(hydra_options.service, "oracle");
    }
#endif
    if (strcmp(hydra_options.service, "postgres") == 0)
#ifdef LIBPOSTGRES
      i = 1;
#else
      bail("Compiled without LIBPOSTGRES support, module not available!");
#endif
    if (strcmp(hydra_options.service, "firebird") == 0)
#ifdef LIBFIREBIRD
      i = 1;
#else
      bail("Compiled without LIBFIREBIRD support, module not available!");
#endif
    if (strcmp(hydra_options.service, "afp") == 0)
#ifdef LIBAFP
      i = 1;
#else
      bail("Compiled without LIBAFP support, module not available!");
#endif
    if (strcmp(hydra_options.service, "svn") == 0)
#ifdef LIBSVN
      i = 1;
#else
      bail("Compiled without LIBSVN support, module not available!");
#endif
    if (strcmp(hydra_options.service, "ncp") == 0)
#ifdef LIBNCP
      i = 1;
#else
      bail("Compiled without LIBNCP support, module not available!");
#endif
    if (strcmp(hydra_options.service, "pcanywhere") == 0)
      i = 1;
    if (strcmp(hydra_options.service, "http-proxy") == 0) {
      i = 1;
      if (hydra_options.miscptr != NULL && strncmp(hydra_options.miscptr, "http://", 7) != 0)
        bail("module option must start with http://");
    }
    if (strcmp(hydra_options.service, "cvs") == 0) {
      i = 1;
      if (hydra_options.miscptr == NULL || (strlen(hydra_options.miscptr) == 0)) {
        fprintf(stderr, "[INFO] The CVS repository path wasn't passed so using /root by default\n");
      }
    }
    if (strcmp(hydra_options.service, "svn") == 0) {
      i = 1;
      if (hydra_options.miscptr == NULL || (strlen(hydra_options.miscptr) == 0)) {
        fprintf(stderr, "[INFO] The SVN repository path wasn't passed so using /trunk by default\n");
      }
    }
    if (strcmp(hydra_options.service, "ssh") == 0 || strcmp(hydra_options.service, "sshkey") == 0) {
      if (hydra_options.tasks > 8)
        fprintf(stderr, "[WARNING] Many SSH configurations limit the number of parallel tasks, it is recommended to reduce the tasks: use -t 4\n");
#ifdef LIBSSH
      i = 1;
#else
      bail("Compiled without LIBSSH v0.4.x support, module is not available!");
#endif
    }
    if (strcmp(hydra_options.service, "smtp") == 0) {
      fprintf(stderr, "[INFO] several providers have implemented cracking protection, check with a small wordlist first - and stay legal!\n");
      i = 1;
    }
    if (strcmp(hydra_options.service, "smtp-enum") == 0)
      i = 1;
    if (strcmp(hydra_options.service, "teamspeak") == 0)
      i = 1;
    if ((strcmp(hydra_options.service, "smb") == 0) || (strcmp(hydra_options.service, "smbnt") == 0)) {
      if (hydra_options.tasks > 1) {
        fprintf(stderr, "[INFO] Reduced number of tasks to 1 (smb does not like parallel connections)\n");
        hydra_options.tasks = 1;
      }
      if (hydra_options.login != NULL && (index(hydra_options.login, '\\') != NULL || index(hydra_options.login, '/') != NULL))
        fprintf(stderr, "[WARNING] potential windows domain specification found in login. You must use the -m option to pass a domain.\n");
      i = 1;
    }
    if ((strcmp(hydra_options.service, "smb") == 0) || (strcmp(hydra_options.service, "smbnt") == 0)) {
#ifdef LIBOPENSSL
      if (hydra_options.tasks > 1) {
        fprintf(stderr, "[INFO] Reduced number of tasks to 1 (smb does not like parallel connections)\n");
        hydra_options.tasks = 1;
      }
      i = 1;
#endif
    }
    if ((strcmp(hydra_options.service, "smb") == 0) || (strcmp(hydra_options.service, "smbnt") == 0) ||
        (strcmp(hydra_options.service, "sip") == 0) || (strcmp(hydra_options.service, "rdp") == 0) ||
        (strcmp(hydra_options.service, "oracle-listener") == 0) || (strcmp(hydra_options.service, "oracle-sid") == 0)) {
#ifndef LIBOPENSSL
      bail("Compiled without OPENSSL support, module not available!");
#endif
    }
    if (strcmp(hydra_options.service, "pcnfs") == 0) {
      i = 1;
      if (port == 0)
        bail("You must set the port for pcnfs with -s (run \"rpcinfo -p %s\" and look for the pcnfs v2 UDP port)");
    }
    if (strcmp(hydra_options.service, "sapr3") == 0) {
#ifdef LIBSAPR3
      i = 1;
      if (port == PORT_SAPR3)
        bail("You must set the port for sapr3 with -s <port>, it should lie between 3200 and 3699.");
      if (port < 3200 || port > 3699)
        fprintf(stderr, "[WARNING] The port is not in the range 3200 to 3399 - please ensure it is ok!\n");
      if (hydra_options.miscptr == NULL || atoi(hydra_options.miscptr) < 0 || atoi(hydra_options.miscptr) > 999 || !isdigit(hydra_options.miscptr[0]))
        bail("You must set the client ID (0-999) as an additional option or via -m");
#else
      bail("Compiled without LIBSAPR3 support, module not available!");
#endif
    }
    if (strcmp(hydra_options.service, "cisco") == 0) {
      i = 2;
      if (hydra_options.tasks > 4)
        fprintf(stderr, "[WARNING] you should set the number of parallel task to 4 for cisco services.\n");
    }
    if (strcmp(hydra_options.service, "adam6500") == 0) {
      i = 2;
      fprintf(stderr, "[WARNING] the module adam6500 is work in progress! please submit a pcap of a successful login as well as false positives to vh@thc.org\n");
      if (hydra_options.tasks > 1)
        fprintf(stderr, "[WARNING] reset the number of parallel task to 1 for adam6500 modbus authentication\n");
      hydra_options.tasks = 1;
    }
    if (strncmp(hydra_options.service, "snmpv", 5) == 0) {
      hydra_options.service[4] = hydra_options.service[5];
      hydra_options.service[5] = 0;
    }
    if (strcmp(hydra_options.service, "snmp") == 0 || strcmp(hydra_options.service, "snmp1") == 0) {
      hydra_options.service[4] = 0;
      i = 2;
    }
    if (strcmp(hydra_options.service, "snmp2") == 0 || strcmp(hydra_options.service, "snmp3") == 0) {
      if (hydra_options.miscptr == NULL)
        hydra_options.miscptr = strdup(hydra_options.service + 4);
      else {
        tmpptr = malloc(strlen(hydra_options.miscptr) + 4);
        strcpy(tmpptr, hydra_options.miscptr);
        strcat(tmpptr, ":");
        strcat(tmpptr, hydra_options.service + 4);
        hydra_options.miscptr = tmpptr;
      }
      hydra_options.service[4] = 0;
      i = 2;
    }
    if (strcmp(hydra_options.service, "snmp") == 0 && hydra_options.miscptr != NULL) {
      char *lptr;

      j = 1;
      tmpptr = strdup(hydra_options.miscptr);
      lptr = strtok(tmpptr, ":");
      while (lptr != NULL) {
        i = 0;
        if (strcasecmp(lptr, "1") == 0 || strcasecmp(lptr, "2") == 0 || strcasecmp(lptr, "3") == 0) {
          i = 1;
          j = lptr[0] - '0' + (j & 252);
        } else if (strcasecmp(lptr, "READ") == 0 || strcasecmp(lptr, "WRITE") == 0 || strcasecmp(lptr, "PLAIN") == 0)
          i = 1;
        else if (strcasecmp(lptr, "MD5") == 0) {
          i = 1;
          j = 4 + (j & 51);
        } else if (strcasecmp(lptr, "SHA") == 0 || strcasecmp(lptr, "SHA1") == 0) {
          i = 1;
          j = 8 + (j & 51);
        } else if (strcasecmp(lptr, "DES") == 0) {
          i = 1;
          j = 16 + (j & 15);
        } else if (strcasecmp(lptr, "AES") == 0) {
          i = 1;
          j = 32 + (j & 15);
        }
        if (i == 0) {
          fprintf(stderr, "[ERROR] unknown parameter in module option: %s\n", lptr);
          exit(-1);
        }
        lptr = strtok(NULL, ":");
      }
      i = 2;
      if ((j & 3) < 3 && j > 2)
        fprintf(stderr, "[WARNING] SNMPv1 and SNMPv2 do not support hash and encryption, ignored\n");
      if ((j & 3) == 3) {
        fprintf(stderr, "[WARNING] SNMPv3 is still in beta state, use at own risk and report problems\n");
        if (j >= 16)
          bail("The SNMPv3 module so far only support authentication (md5/sha), not yet encryption\n");
        if (hydra_options.colonfile == NULL
            && ((hydra_options.login == NULL && hydra_options.loginfile == NULL) || (hydra_options.pass == NULL && hydra_options.passfile == NULL && hydra_options.bfg == 0))) {
          if (j > 3) {
            fprintf(stderr, "[ERROR] you specified SNMPv3, defined hashing/encryption but only gave one of login or password list. Either supply both logins and passwords (this is what is usually used in SNMPv3), or remove the hashing/encryption option (unusual)\n");
            exit(-1);
          }
          fprintf(stderr, "[WARNING] you specified SNMPv3 but gave no logins, NoAuthNoPriv is assumed. This is an unusual case, you should know what you are doing\n");
          tmpptr = malloc(strlen(hydra_options.miscptr) + 8);
          strcpy(tmpptr, hydra_options.miscptr);
          strcat(tmpptr, ":");
          strcat(tmpptr, "PLAIN");
          hydra_options.miscptr = tmpptr;
        } else {
          i = 1;                // snmpv3 with login+pass mode
#ifndef LIBOPENSSL
          bail("hydra was not compiled with OPENSSL support, snmpv3 can only be used on NoAuthNoPriv mode (only logins, no passwords)!");
#endif
          printf("[INFO] Using %s SNMPv3 with %s authentication and %s privacy\n", j > 16 ? "AuthPriv" : "AuthNoPriv", (j & 8) == 8 ? "SHA" : "MD5",
                 (j & 16) == 16 ? "DES" : (j > 16) ? "AES" : "no");
        }
      }
    }
    if (strcmp(hydra_options.service, "sip") == 0) {
      if (hydra_options.miscptr == NULL) {
        if (hydra_options.server != NULL) {
          hydra_options.miscptr = hydra_options.server;
          i = 1;
        } else {
          bail("The sip module does not work with multiple servers (-M)\n");
        }
      } else {
        i = 1;
      }
    }
    if (strcmp(hydra_options.service, "ldap") == 0) {
      bail("Please select ldap2 or ldap3 for simple authentication or ldap3-crammd5 or ldap3-digestmd5\n");
    }
    if (strcmp(hydra_options.service, "ldap2") == 0 || strcmp(hydra_options.service, "ldap3") == 0) {
      i = 1;
      if ((hydra_options.miscptr != NULL && hydra_options.login != NULL)
          || (hydra_options.miscptr != NULL && hydra_options.loginfile != NULL) || (hydra_options.login != NULL && hydra_options.loginfile != NULL))
        bail("you may only use one of -l, -L or -m\n");
      if (hydra_options.login == NULL && hydra_options.loginfile == NULL && hydra_options.miscptr == NULL)
        fprintf(stderr, "[WARNING] no DN to authenticate is defined, using DN of null (use -m, -l or -L to define DNs)\n");
      if (hydra_options.login == NULL && hydra_options.loginfile == NULL) {
        i = 2;
      }
    }
    if (strcmp(hydra_options.service, "ldap3-crammd5") == 0 || strcmp(hydra_options.service, "ldap3-digestmd5") == 0) {
      i = 1;
      if (hydra_options.login == NULL && hydra_options.loginfile == NULL)
        bail("-l or -L option is required to specify the login\n");
      if (hydra_options.miscptr == NULL)
        bail("-m option is required to specify the DN\n");
    }
    if (strcmp(hydra_options.service, "rtsp") == 0)
      i = 1;
    if (strcmp(hydra_options.service, "rpcap") == 0)
      i = 1;
    if (strcmp(hydra_options.service, "s7-300") == 0) {
      if (hydra_options.tasks > 8) {
        fprintf(stderr, "[INFO] Reduced number of tasks to 8 (the PLC does not like more connections)\n");
        hydra_options.tasks = 8;
      }
      i = 2;
    }
    if (strcmp(hydra_options.service, "cisco-enable") == 0) {
      if (hydra_options.login != NULL || hydra_options.loginfile != NULL)
        i = 1;                  // login will be the initial Username: login, or line Password:
      else
        i = 2;
      if (hydra_options.miscptr == NULL)
        fprintf(stderr, "[WARNING] You did not supply the initial support to the Cisco via -l, assuming direct console access\n");
      if (hydra_options.tasks > 4)
        fprintf(stderr, "[WARNING] you should set the number of parallel task to 4 for cisco enable services.\n");
    }
    if (strcmp(hydra_options.service, "http-proxy-urlenum") == 0) {
      i = 4;
      hydra_options.pass = empty_login;
      if (hydra_options.miscptr == NULL) {
        fprintf(stderr, "[WARNING] You did not supply proxy credentials via the optional parameter\n");
      }
      if (hydra_options.bfg || hydra_options.passfile != NULL)
        bail("the http-proxy-urlenum does not need the -p/-P or -x option");
    }
    if (strcmp(hydra_options.service, "vnc") == 0) {
      i = 2;
      if (hydra_options.tasks > 4)
        fprintf(stderr, "[WARNING] you should set the number of parallel task to 4 for vnc services.\n");
    }
    if (strcmp(hydra_options.service, "https-head") == 0 || strcmp(hydra_options.service, "https-get") == 0 || strcmp(hydra_options.service, "https-post") == 0) {
#ifdef LIBOPENSSL
      i = 1;
      hydra_options.ssl = 1;
      if (strcmp(hydra_options.service, "https-head") == 0)
        strcpy(hydra_options.service, "http-head");
      else
        if (strcmp(hydra_options.service, "https-post") == 0)
          strcpy(hydra_options.service, "http-post");
        else
          strcpy(hydra_options.service, "http-get");
#else
      bail("Compiled without SSL support, module not available");
#endif
    }
    if (strcmp(hydra_options.service, "http-get") == 0 || strcmp(hydra_options.service, "http-head") == 0 || strcmp(hydra_options.service, "http-post") == 0) {
      i = 1;
      if (hydra_options.miscptr == NULL) {
        fprintf(stderr, "[WARNING] You must supply the web page as an additional option or via -m, default path set to /\n");
        hydra_options.miscptr = malloc(2);
        hydra_options.miscptr = "/";
      }
      if (*hydra_options.miscptr != '/' && strstr(hydra_options.miscptr, "://") == NULL)
        bail("The web page you supplied must start with a \"/\", \"http://\" or \"https://\", e.g. \"/protected/login\"");
      if (getenv("HYDRA_PROXY_HTTP") && getenv("HYDRA_PROXY"))
        bail("Found HYDRA_PROXY_HTTP *and* HYDRA_PROXY environment variables - you can use only ONE for the service http-head/http-get!");
      if (getenv("HYDRA_PROXY_HTTP")) {
        printf("[INFO] Using HTTP Proxy: %s\n", getenv("HYDRA_PROXY_HTTP"));
        use_proxy = 1;
      }
      if (strcmp(hydra_options.service, "http-head") == 0)
        fprintf(stderr, "[WARNING] http-head auth does not work with every server, better use http-get\n");
    }

    if (strcmp(hydra_options.service, "http-get-form") == 0 || strcmp(hydra_options.service, "http-post-form") == 0 || strcmp(hydra_options.service, "https-get-form") == 0
        || strcmp(hydra_options.service, "https-post-form") == 0) {
      char bufferurl[6096+24], *url, *variables, *cond, *optional1; //6096 comes from issue 192 on github. Extra 24 bytes for null padding. 

      if (strncmp(hydra_options.service, "http-", 5) == 0) {
        i = 1;
      } else {                  // https
#ifdef LIBOPENSSL
        i = 1;
        hydra_options.ssl = 1;
        if (strcmp(hydra_options.service, "https-post-form") == 0)
          strcpy(hydra_options.service, "http-post-form");
        else
          strcpy(hydra_options.service, "http-get-form");
#else
        bail("Compiled without SSL support, module not available");
#endif
      }
      if (hydra_options.miscptr == NULL) {
        fprintf(stderr, "[WARNING] You must supply the web page as an additional option or via -m, default path set to /\n");
        hydra_options.miscptr = malloc(2);
        hydra_options.miscptr = "/";
      }
      //if (*hydra_options.miscptr != '/' && strstr(hydra_options.miscptr, "://") == NULL)
      //  bail("The web page you supplied must start with a \"/\", \"http://\" or \"https://\", e.g. \"/protected/login\"");
      if (hydra_options.miscptr[0] != '/')
        bail("optional parameter must start with a '/' slash!\n");
      if (getenv("HYDRA_PROXY_HTTP") && getenv("HYDRA_PROXY"))
        bail("Found HYDRA_PROXY_HTTP *and* HYDRA_PROXY environment variables - you can use only ONE for the service http-head/http-get!");
      if (getenv("HYDRA_PROXY_HTTP")) {
        printf("[INFO] Using HTTP Proxy: %s\n", getenv("HYDRA_PROXY_HTTP"));
        use_proxy = 1;
      }

      if (strstr(hydra_options.miscptr, "\\:") != NULL) {
        fprintf(stderr, "[INFORMATION] escape sequence \\: detected in module option, no parameter verification is performed.\n");
      } else {
        sprintf(bufferurl, "%.6000s", hydra_options.miscptr);
        url = strtok(bufferurl, ":");
        variables = strtok(NULL, ":");
        cond = strtok(NULL, ":");
        optional1 = strtok(NULL, "\n");
        if ((variables == NULL) || (strstr(variables, "^USER^") == NULL && strstr(variables, "^PASS^") == NULL)) {
          fprintf(stderr, "[ERROR] the variables argument needs at least the strings ^USER^ or ^PASS^: %s\n", STR_NULL(variables));
          exit(-1);
        }
        if ((url == NULL) || (cond == NULL)) {
          fprintf(stderr, "[ERROR] Wrong syntax, requires three arguments separated by a colon which may not be null: %s\n", bufferurl);
          exit(-1);
        }
        while ((optional1 = strtok(NULL, ":")) != NULL) {
          if (optional1[1] != '=' && optional1[1] != ':' && optional1[1] != 0) {
            fprintf(stderr, "[ERROR] Wrong syntax of optional argument: %s\n", optional1);
            exit(-1);
          }
          switch (optional1[0]) {
          case 'C':            // fall through
          case 'c':
            if (optional1[1] != '=' || optional1[2] != '/') {
              fprintf(stderr, "[ERROR] Wrong syntax of parameter C, must look like 'C=/url/of/page', not http:// etc.: %s\n", optional1);
              exit(-1);
            }
            break;
          case 'H':            // fall through
          case 'h':
            if (optional1[1] != '=' || strtok(NULL, ":") == NULL) {
              fprintf(stderr, "[ERROR] Wrong syntax of parameter H, must look like 'H=X-My-Header: MyValue', no http:// : %s\n", optional1);
              exit(-1);
            }
            break;
          default:
            fprintf(stderr, "[ERROR] Unknown optional argument: %s\n", optional1);
          }
        }
      }
    }

    if (strcmp(hydra_options.service, "xmpp") == 0)
      i = 1;
    if (strcmp(hydra_options.service, "irc") == 0)
      i = 1;
    if (strcmp(hydra_options.service, "rdp") == 0) {
      if (hydra_options.tasks > 4)
        fprintf(stderr,
                "[WARNING] rdp servers often don't like many connections, use -t 1 or -t 4 to reduce the number of parallel connections and -W 1 or -W 3 to wait between connection to allow the server to recover\n");
      //if (hydra_options.tasks > 4) {
      //  fprintf(stderr, "[INFO] Reduced number of tasks to 4 (rdp does not like many parallel connections)\n");
      //  hydra_options.tasks = 4;
      //}
      //if (conwait == 0)
      //  hydra_options.conwait = conwait = 1;
      printf("[WARNING] the rdp module is currently reported to be unreliable, most likely against new Windows version. Please test, report - and if possible, fix.\n");
      i = 1;
    }
    if (strcmp(hydra_options.service, "radmin2") == 0)
#ifdef HAVE_GCRYPT
      i = 1;
#else
      bail("Compiled without gcrypt support");
#endif
    // ADD NEW SERVICES HERE


    if (i == 0) {
      fprintf(stderr, "[ERROR] Unknown service: %s\n", hydra_options.service);
      exit(-1);
    }
    if (port < 1 || port > 65535) {
      if ((port = hydra_lookup_port(hydra_options.service)) < 1) {
        fprintf(stderr, "[ERROR] No valid port set or no default port available. Use the -s Option.\n");
        exit(-1);
      }
      hydra_options.port = port;
    }

    if (hydra_options.ssl == 0 && hydra_options.port == 443)
      fprintf(stderr, "[WARNING] you specified port 443 for attacking a http service, however did not specify the -S ssl switch nor used https-..., therefore using plain HTTP\n");

    if (hydra_options.loop_mode && hydra_options.colonfile != NULL)
      bail("The loop mode option (-u) works with all modes - except colon files (-C)\n");
    if (strncmp(hydra_options.service, "http-", strlen("http-")) != 0 && strcmp(hydra_options.service, "http-head") != 0 && getenv("HYDRA_PROXY_HTTP") != NULL)
      fprintf(stderr, "[WARNING] the HYDRA_PROXY_HTTP environment variable works only with the http-head/http-get module, ignored...\n");
    if (i == 2) {
      if (hydra_options.colonfile != NULL
          || ((hydra_options.login != NULL || hydra_options.loginfile != NULL) && (hydra_options.pass != NULL || hydra_options.passfile != NULL || hydra_options.bfg > 0)))
        bail
          ("The redis, adam6500, cisco, oracle-listener, s7-300, snmp and vnc modules are only using the -p or -P option, not login (-l, -L) or colon file (-C).\nUse the telnet module for cisco using \"Username:\" authentication.\n");
      if ((hydra_options.login != NULL || hydra_options.loginfile != NULL) && (hydra_options.pass == NULL || hydra_options.passfile == NULL)) {
        hydra_options.pass = hydra_options.login;
        hydra_options.passfile = hydra_options.loginfile;
      }
      hydra_options.login = empty_login;
      hydra_options.loginfile = NULL;
    }
    if (i == 3) {
      if (hydra_options.colonfile != NULL || hydra_options.bfg > 0
          || ((hydra_options.login != NULL || hydra_options.loginfile != NULL) && (hydra_options.pass != NULL || hydra_options.passfile != NULL)))
        bail("The rsh, oracle-sid login is neither using the -p, -P or -x options nor colon file (-C)\n");
      if ((hydra_options.login == NULL || hydra_options.loginfile == NULL) && (hydra_options.pass != NULL || hydra_options.passfile != NULL)) {
        hydra_options.login = hydra_options.pass;
        hydra_options.loginfile = hydra_options.passfile;
      }
      hydra_options.pass = empty_login;
      hydra_options.passfile = NULL;
    }
    if (i == 3 && hydra_options.login == NULL && hydra_options.loginfile == NULL)
      bail("I need at least either the -l or -L option to know the login");
    if (i == 2 && hydra_options.pass == NULL && hydra_options.passfile == NULL && hydra_options.bfg == 0)
      bail("I need at least either the -p, -P or -x option to have a password to try");
    if (i == 1 && hydra_options.login == NULL && hydra_options.loginfile == NULL && hydra_options.colonfile == NULL)
      bail("I need at least either the -l, -L or -C option to know the login");
    if (hydra_options.colonfile != NULL && ((hydra_options.bfg != 0 || hydra_options.login != NULL || hydra_options.loginfile != NULL)
                                            || (hydra_options.pass != NULL && hydra_options.passfile != NULL)))
      bail("The -C option is standalone, don't use it with -l/L, -p/P or -x!");
    if ((hydra_options.bfg)
        && ((hydra_options.pass != NULL) || (hydra_options.passfile != NULL)
            || (hydra_options.colonfile != NULL)))
      bail("The -x (password bruteforce generation option) doesn't work with -p/P, -C or -e!\n");
    if (hydra_options.try_password_reverse_login == 0 && hydra_options.try_password_same_as_login == 0 && hydra_options.try_null_password == 0
        && (i != 3 && (hydra_options.pass == NULL && hydra_options.passfile == NULL && hydra_options.colonfile == NULL)) && hydra_options.bfg == 0) {
      // test if the service is smtp-enum as it could be used either with a login+pass or only a login
      if (strstr(hydra_options.service, "smtp-enum") != NULL)
        hydra_options.pass = empty_login;
      else
        bail("I need at least the -e, -p, -P or -x option to have some passwords!");
    }
    if (hydra_options.tasks < 1 || hydra_options.tasks > MAXTASKS) {
      fprintf(stderr, "[ERROR] Option -t needs to be a number between 1 and %d\n", MAXTASKS);
      exit(-1);
    }
    if (hydra_options.max_use > MAXTASKS) {
      fprintf(stderr, "[WARNING] reducing maximum tasks to MAXTASKS (%d)\n", MAXTASKS);
      hydra_options.max_use = MAXTASKS;
    }
    // script kiddie patch
    if (hydra_options.server != NULL && (hydra_strcasestr(hydra_options.server, "gmail.") != NULL || hydra_strcasestr(hydra_options.server, "googlemail.") != NULL))
      fprintf(stderr, "[WARNING] Google Mail has bruteforce detection and sends false positives. You are not doing anything illegal right?!\n");

    if (hydra_options.colonfile == NULL) {
      if (hydra_options.loginfile != NULL) {
        if ((lfp = fopen(hydra_options.loginfile, "r")) == NULL) {
          fprintf(stderr, "[ERROR] File for logins not found: %s\n", hydra_options.loginfile);
          exit(-1);
        }
        hydra_brains.countlogin = countlines(lfp, 0);
        hydra_brains.sizelogin = size_of_data;
        if (hydra_brains.countlogin == 0) {
          fprintf(stderr, "[ERROR] File for logins is empty: %s\n", hydra_options.loginfile);
          exit(-1);
        }
        if (hydra_brains.countlogin > MAX_LINES) {
          fprintf(stderr, "[ERROR] Maximum number of logins is %d, this file has %llu entries.\n", MAX_LINES, hydra_brains.countlogin);
          exit(-1);
        }
        if (hydra_brains.sizelogin > MAX_BYTES) {
          fprintf(stderr, "[ERROR] Maximum size of the login file is %d, this file has %llu bytes.\n", MAX_BYTES, (uint64_t) hydra_brains.sizelogin);
          exit(-1);
        }
        login_ptr = malloc(hydra_brains.sizelogin + hydra_brains.countlogin + 8);
        if (login_ptr == NULL)
          bail("Could not allocate enough memory for login file data");
        memset(login_ptr, 0, hydra_brains.sizelogin + hydra_brains.countlogin + 8);
        fill_mem(login_ptr, lfp, 0);
      } else {
        login_ptr = hydra_options.login;
        hydra_brains.sizelogin = strlen(hydra_options.login) + 1;
        hydra_brains.countlogin = 1;
      }
      if (hydra_options.passfile != NULL) {
        if ((pfp = fopen(hydra_options.passfile, "r")) == NULL) {
          fprintf(stderr, "[ERROR] File for passwords not found: %s\n", hydra_options.passfile);
          exit(-1);
        }
        hydra_brains.countpass = countlines(pfp, 0);
        hydra_brains.sizepass = size_of_data;
        if (hydra_brains.countpass == 0) {
          fprintf(stderr, "[ERROR] File for passwords is empty: %s\n", hydra_options.passfile);
          exit(-1);
        }
        if (hydra_brains.countpass > MAX_LINES) {
          fprintf(stderr, "[ERROR] Maximum number of passwords is %d, this file has %llu entries.\n", MAX_LINES, hydra_brains.countpass);
          exit(-1);
        }
        if (hydra_brains.sizepass > MAX_BYTES) {
          fprintf(stderr, "[ERROR] Maximum size of the password file is %d, this file has %llu bytes.\n", MAX_BYTES, (uint64_t) hydra_brains.sizepass);
          exit(-1);
        }
        pass_ptr = malloc(hydra_brains.sizepass + hydra_brains.countpass + 8);
        if (pass_ptr == NULL)
          bail("Could not allocate enough memory for password file data");
        memset(pass_ptr, 0, hydra_brains.sizepass + hydra_brains.countpass + 8);
        fill_mem(pass_ptr, pfp, 0);
      } else {
        if (hydra_options.pass != NULL) {
          pass_ptr = hydra_options.pass;
          hydra_brains.countpass = 1;
          hydra_brains.sizepass = strlen(hydra_options.pass) + 1;
        } else {
          if (hydra_options.bfg) {
#ifdef HAVE_MATH_H
            if (bf_init(bf_options.arg))
              exit(-1);         // error description is handled by bf_init
            pass_ptr = bf_next();
            hydra_brains.countpass += bf_get_pcount();
            hydra_brains.sizepass += BF_BUFLEN;
#else
            sleep(1);
#endif
          } else {
            pass_ptr = hydra_options.pass = empty_login;
            hydra_brains.countpass = 0;
            hydra_brains.sizepass = 1;
          }
        }
      }
    } else {
      if ((cfp = fopen(hydra_options.colonfile, "r")) == NULL) {
        fprintf(stderr, "[ERROR] File for colon files (login:pass) not found: %s\n", hydra_options.colonfile);
        exit(-1);
      }
      hydra_brains.countlogin = countlines(cfp, 1);
      hydra_brains.sizelogin = size_of_data;
      if (hydra_brains.countlogin == 0) {
        fprintf(stderr, "[ERROR] File for colon files (login:pass) is empty: %s\n", hydra_options.colonfile);
        exit(-1);
      }
      if (hydra_brains.countlogin > MAX_LINES / 2) {
        fprintf(stderr, "[ERROR] Maximum number of colon file entries is %d, this file has %llu entries.\n", MAX_LINES / 2, hydra_brains.countlogin);
        exit(-1);
      }
      if (hydra_brains.sizelogin > MAX_BYTES / 2) {
        fprintf(stderr, "[ERROR] Maximum size of the colon file is %d, this file has %llu bytes.\n", MAX_BYTES / 2, (uint64_t) hydra_brains.sizelogin);
        exit(-1);
      }
      csv_ptr = malloc(hydra_brains.sizelogin + 2 * hydra_brains.countlogin + 8);
      if (csv_ptr == NULL)
        bail("Could not allocate enough memory for colon file data");
      memset(csv_ptr, 0, hydra_brains.sizelogin + 2 * hydra_brains.countlogin + 8);
      fill_mem(csv_ptr, cfp, 1);
      //printf("count: %d, size: %d\n", hydra_brains.countlogin, hydra_brains.sizelogin);
      //hydra_dump_data(csv_ptr, hydra_brains.sizelogin + hydra_brains.countlogin + 8, "colon data");
      hydra_brains.countpass = 1;
      pass_ptr = login_ptr = csv_ptr;
      while (*pass_ptr != 0)
        pass_ptr++;
      pass_ptr++;
    }

    hydra_brains.countpass += hydra_options.try_password_reverse_login + hydra_options.try_password_same_as_login + hydra_options.try_null_password;
    if ((memcheck = malloc(102400)) == NULL) {
      fprintf(stderr, "[ERROR] your wordlist is too large, not enough memory!\n");
      exit(-1);
    }
    free(memcheck);
    if ((rfp = fopen(RESTOREFILE, "r")) != NULL) {
      fprintf(stderr, "[WARNING] Restorefile (%s) from a previous session found, to prevent overwriting, %s\n", ignore_restore == 1 ? "ignored ..." : "you have 10 seconds to abort... (use option -I to skip waiting)", RESTOREFILE);
      if (ignore_restore != 1)
        sleep(10);
      fclose(rfp);
    }

    if (hydra_options.infile_ptr != NULL) {
      if ((ifp = fopen(hydra_options.infile_ptr, "r")) == NULL) {
        fprintf(stderr, "[ERROR] File for targets not found: %s\n", hydra_options.infile_ptr);
        exit(-1);
      }
      hydra_brains.targets = countservers = countinfile = countlines(ifp, 0);
      if (countinfile == 0) {
        fprintf(stderr, "[ERROR] File for targets is empty: %s\n", hydra_options.infile_ptr);
        exit(-1);
      }
      // if (countinfile > 60) fprintf(stderr, "[WARNING] the -M option is not working correctly at the moment for target lists > 60!\n");
      hydra_targets = malloc(sizeof(hydra_target*) * (countservers + 2) + 8);
      if (hydra_targets == NULL)
        bail("Could not allocate enough memory for target data");
      sizeinfile = size_of_data;
      if (countinfile > MAX_LINES / 1000) {
        fprintf(stderr, "[ERROR] Maximum number of target file entries is %d, this file has %d entries.\n", MAX_LINES / 1000, (int32_t) countinfile);
        exit(-1);
      }
      if (sizeinfile > MAX_BYTES / 1000) {
        fprintf(stderr, "[ERROR] Maximum size of the server file is %d, this file has %d bytes.\n", MAX_BYTES / 1000, (int32_t) sizeinfile);
        exit(-1);
      }
      if ((servers_ptr = malloc(sizeinfile + countservers + 8)) == NULL)
        bail("Could not allocate enough memory for target file data");
      memset(servers_ptr, 0, sizeinfile + countservers + 8);
      fill_mem(servers_ptr, ifp, 0);
      sizeservers = sizeinfile;
      tmpptr = servers_ptr;
      for (i = 0; i < countinfile; i++) {
        hydra_targets[i] = malloc(sizeof(hydra_target));
        memset(hydra_targets[i], 0, sizeof(hydra_target));
        if (*tmpptr == '[') {
          tmpptr++;
          hydra_targets[i]->target = tmpptr;
          if ((tmpptr2 = index(tmpptr, ']')) != NULL) {
            *tmpptr2++ = 0;
            tmpptr = tmpptr2;
          }
        } else
          hydra_targets[i]->target = tmpptr;
        if ((tmpptr2 = index(hydra_targets[i]->target, ':')) != NULL) {
          *tmpptr2++ = 0;
          tmpptr = tmpptr2;
          hydra_targets[i]->port = atoi(tmpptr2);
          if (hydra_targets[i]->port < 1 || hydra_targets[i]->port > 65535)
            hydra_targets[i]->port = 0;
        }
        if (hydra_targets[i]->port == 0)
          hydra_targets[i]->port = hydra_options.port;
        while (*tmpptr != 0)
          tmpptr++;
        tmpptr++;
      }
    } else if (index(hydra_options.server, '/') != NULL) {
     if (cmdtarget == NULL)
       bail("You seem to mix up \"service://target:port/options\" syntax with \"target service options\" syntax. Read the README on how to use hydra correctly!");
     if (strstr(cmdtarget, "://") != NULL) {
       tmpptr = index(hydra_options.server, '/');
       if (tmpptr != NULL)
         *tmpptr = 0;
       countservers = hydra_brains.targets = 1;
       hydra_targets = malloc(sizeof(hydra_target*) * 4);
       hydra_targets[0] = malloc(sizeof(hydra_target));
       memset(hydra_targets[0], 0, sizeof(hydra_target));
       hydra_targets[0]->target = servers_ptr = hydra_options.server;
       hydra_targets[0]->port = hydra_options.port;
       sizeservers = strlen(hydra_options.server) + 1;
     } else {
      /* CIDR notation on command line, e.g. 192.168.0.0/24 */
      uint32_t four_from, four_to, addr_cur, addr_cur2, k, l;
      in_addr_t addr4;
      struct sockaddr_in target;

      hydra_options.cidr = 1;
      do_retry = 0;
      if ((tmpptr = malloc(strlen(hydra_options.server) + 1)) == NULL) {
        fprintf(stderr, "Error: can not allocate memory\n");
        exit(-1);
      }
      strcpy(tmpptr, hydra_options.server);
      tmpptr2 = index(tmpptr, '/');
      *tmpptr2++ = 0;
      if ((k = atoi(tmpptr2)) < 16 || k > 31) {
        fprintf(stderr, "Error: network size may only be between /16 and /31: %s\n", hydra_options.server);
        exit(-1);
      }
      if ((addr4 = htonl(inet_addr(tmpptr))) == 0xffffffff) {
        fprintf(stderr, "Error: option is not a valid IPv4 address: %s\n", tmpptr);
        exit(-1);
      }
      free(tmpptr);
      l = 1 << (32 - k);
      l--;
      four_to = (addr4 | l);
      l = 0xffffffff - l;
      four_from = (addr4 & l);
      l = 1 << (32 - k);
      hydra_brains.targets = countservers = l;
      hydra_targets = malloc(sizeof(hydra_target*) * (l + 2) + 8);
      if (hydra_targets == NULL)
        bail("Could not allocate enough memory for target data");
      i = 0;
      addr_cur = four_from;
      while (addr_cur <= four_to && i < l) {
        hydra_targets[i] = malloc(sizeof(hydra_target));
        memset(hydra_targets[i], 0, sizeof(hydra_target));
        addr_cur2 = htonl(addr_cur);
        memcpy(&target.sin_addr.s_addr, (char *) &addr_cur2, 4);
        hydra_targets[i]->target = strdup(inet_ntoa((struct in_addr) target.sin_addr));
        hydra_targets[i]->port = hydra_options.port;
        addr_cur++;
        i++;
      }
      if (verbose)
        printf("[VERBOSE] CIDR attack from %s to %s\n", hydra_targets[0]->target, hydra_targets[l - 1]->target);
      printf("[WARNING] The CIDR attack mode is still beta. Please report issues.\n");
     }
    } else {                    // standard: single target on command line
      countservers = hydra_brains.targets = 1;
      hydra_targets = malloc(sizeof(hydra_target*) * 4);
      hydra_targets[0] = malloc(sizeof(hydra_target));
      memset(hydra_targets[0], 0, sizeof(hydra_target));
      hydra_targets[0]->target = servers_ptr = hydra_options.server;
      hydra_targets[0]->port = hydra_options.port;
      sizeservers = strlen(hydra_options.server) + 1;
    }
    for (i = 0; i < hydra_brains.targets; i++) {
      hydra_targets[i]->login_ptr = login_ptr;
      hydra_targets[i]->pass_ptr = pass_ptr;
      if (hydra_options.loop_mode) {
        if (hydra_options.try_password_same_as_login)
          hydra_targets[i]->pass_state = 0;
        else if (hydra_options.try_null_password) {
          hydra_targets[i]->pass_ptr = empty_login;
          hydra_targets[i]->pass_state = 1;
        } else if (hydra_options.try_password_reverse_login)
          hydra_targets[i]->pass_state = 2;
        else
          hydra_targets[i]->pass_state = 3;
      }
    }
  }                             // END OF restore == 0

  // PROXY PROCESSING
  if (getenv("HYDRA_PROXY") && use_proxy == 0) {
    printf("[INFO] Using Connect Proxy: %s\n", getenv("HYDRA_PROXY"));
    use_proxy = 2;
  }
  if (use_proxy == 1)
    proxy_string = getenv("HYDRA_PROXY_HTTP");
  if (use_proxy == 2)
    proxy_string = getenv("HYDRA_PROXY");
  if (use_proxy && getenv("HYDRA_PROXY_AUTH") != NULL)
    fprintf(stderr, "[WARNING] environment variable HYDRA_PROXY_AUTH is deprecated, use authentication in the HYDRA_PROXY definitions, e.g. type://auth@target:port\n");
  if (use_proxy && proxy_string != NULL) {
    if (strstr(proxy_string, "://") != NULL) {
      process_proxy_line(use_proxy, proxy_string);
    } else {
      if ((proxyfp = fopen(proxy_string, "r")) == NULL) {
        fprintf(stderr, "[ERROR] proxy definition %s is neither of the kind type://auth@target:port nor a file containing proxy entries!\n", proxy_string);
        exit(-1);
      }
      while (fgets(buf, sizeof(buf), proxyfp) != NULL)
        process_proxy_line(use_proxy, buf);
      fclose(proxyfp);
    }
    if (proxy_count == 0)
      bail("proxy defined but not valid, exiting");
  }

  if (hydra_options.restore == 0) {
    if ((strcmp(hydra_options.service, "rsh") == 0) || (strcmp(hydra_options.service, "oracle-sid") == 0))
      math2 = hydra_brains.countlogin;
    else
      math2 = hydra_brains.countlogin * hydra_brains.countpass;

#ifdef HAVE_MATH_H
    if (hydra_options.bfg) {
      math2 = hydra_brains.countlogin * bf_get_pcount();
    }
#endif

    hydra_brains.todo = math2;
    math2 = math2 * hydra_brains.targets;
    hydra_brains.todo_all = math2;
    if (hydra_brains.todo_all == 0)
      bail("No login/password combination given!");
    if (hydra_brains.todo < hydra_options.tasks) {
      if (verbose && hydra_options.tasks != TASKS)
        printf("[VERBOSE] More tasks defined than login/pass pairs exist. Tasks reduced to %llu\n", hydra_brains.todo);
      hydra_options.tasks = hydra_brains.todo;
    }
  }

  if (hydra_options.max_use == MAXTASKS) {      // only if it was not set via -T
    if (hydra_options.max_use < hydra_brains.targets * hydra_options.tasks)
      hydra_options.max_use = hydra_brains.targets * hydra_options.tasks;
    if (hydra_options.max_use > MAXTASKS)
      hydra_options.max_use = MAXTASKS;
  }
  if ((hydra_options.tasks == TASKS || hydra_options.tasks <= 8) && hydra_options.max_use < hydra_brains.targets * hydra_options.tasks) {
    if ((hydra_options.tasks = hydra_options.max_use / hydra_brains.targets) == 0)
      hydra_options.tasks = 1;
    //fprintf(stderr, "[WARNING] More tasks defined per server than allowed for maximal connections. Tasks per server reduced to %d.\n", hydra_options.tasks);
  } else {
    if (hydra_options.tasks > MAXTASKS) {
      //fprintf(stderr, "[WARNING] reducing tasks to MAXTASKS (%d)\n", MAXTASKS);
      hydra_options.tasks = MAXTASKS;
    }
  }
  //  hydra_options.max_use = hydra_brains.targets * hydra_options.tasks;
  //  if (hydra_options.max_use > MAXTASKS)
  //    hydra_options.max_use = MAXTASKS;
  if (hydra_options.max_use > hydra_options.tasks * hydra_brains.targets)
    hydra_options.max_use = hydra_options.tasks * hydra_brains.targets;
  math2 = (hydra_brains.todo * hydra_brains.targets) / hydra_options.max_use;
  if ((hydra_brains.todo * hydra_brains.targets) % hydra_options.max_use)
    math2++;

  // set options (bits!)
  options = 0;
  if (hydra_options.ssl)
    options = options | OPTION_SSL;
  if (hydra_options.colonfile != NULL)
    printf("[DATA] max %d task%s per %d server%s, overall %d tasks, %llu login tr%s, ~%llu tr%s per task\n", hydra_options.tasks, hydra_options.tasks == 1 ? "" : "s",
           hydra_brains.targets, hydra_brains.targets == 1 ? "" : "s", hydra_options.max_use, hydra_brains.todo, hydra_brains.todo == 1 ? "y" : "ies", math2,
           math2 == 1 ? "y" : "ies");
  else
    printf("[DATA] max %d task%s per %d server%s, overall %d task%s, %llu login tr%s (l:%llu/p:%llu), ~%llu tr%s per task\n", hydra_options.tasks, hydra_options.tasks == 1 ? "" : "s",
           hydra_brains.targets, hydra_brains.targets == 1 ? "" : "s",
           hydra_options.max_use, hydra_options.max_use == 1 ? "" : "s",
           hydra_brains.todo, hydra_brains.todo == 1 ? "y" : "ies",
           (uint64_t) hydra_brains.countlogin, (uint64_t) hydra_brains.countpass,
           math2, math2 == 1 ? "y" : "ies");

  if (hydra_brains.targets == 1) {
    if (index(hydra_targets[0]->target, ':') == NULL)
      printf("[DATA] attacking %s%s://%s:%d/%s\n", hydra_options.service, hydra_options.ssl == 1 ? "s" : "", hydra_targets[0]->target, port, hydra_options.miscptr != NULL ? hydra_options.miscptr : "");
    else
      printf("[DATA] attacking %s%s://[%s]:%d/%s\n", hydra_options.service, hydra_options.ssl == 1 ? "s" : "", hydra_targets[0]->target, port, hydra_options.miscptr != NULL ? hydra_options.miscptr : "");
  } else
    printf("[DATA] attacking %s%s://(%d targets):%d/%s\n", hydra_options.service, hydra_options.ssl == 1 ? "s" : "", hydra_brains.targets, port, hydra_options.miscptr != NULL ? hydra_options.miscptr : "");
   //service %s on port %d%s\n", hydra_options.service, port, hydra_options.ssl == 1 ? " with SSL" : "");
//  if (hydra_options.miscptr != NULL && hydra_options.miscptr[0] != 0)
//    printf("[DATA] with additional data %s\n", hydra_options.miscptr);

  if (hydra_options.outfile_ptr != NULL) {
    if ((hydra_brains.ofp = fopen(hydra_options.outfile_ptr, "a+")) == NULL) {
      perror("[ERROR] Error creating outputfile");
      exit(-1);
    }
    if (hydra_options.outfile_format == FORMAT_JSONV1) {
      fprintf(hydra_brains.ofp, "{ \"generator\": {\n"
              "\t\"software\": \"%s\", \"version\": \"%s\", \"built\": \"%s\",\n"
              "\t\"server\": \"%s\", \"service\": \"%s\", \"jsonoutputversion\": \"1.00\",\n"
              "\t\"commandline\": \"%s",
            PROGRAM, VERSION, hydra_build_time(),
            hydra_options.server == NULL ? hydra_options.infile_ptr : hydra_options.server, hydra_options.service, prg);
      for (i = 1; i < argc; i++) {
        char *t = hydra_string_replace(argv[i],"\"","\\\"");
        fprintf(hydra_brains.ofp, " %s", t);
        free(t);
      }
      fprintf(hydra_brains.ofp, "\"\n\t},\n\"results\": [");
    } else { // else default is plain text aka == 0
      fprintf(hydra_brains.ofp, "# %s %s run at %s on %s %s (%s", PROGRAM, VERSION, hydra_build_time(),
            hydra_options.server == NULL ? hydra_options.infile_ptr : hydra_options.server, hydra_options.service, prg);
      for (i = 1; i < argc; i++)
        fprintf(hydra_brains.ofp, " %s", argv[i]);
      fprintf(hydra_brains.ofp, ")\n");
    }
  }
  // we have to flush all writeable buffered file pointers before forking
  // set appropriate signals for mother
  signal(SIGCHLD, killed_childs);
  if (debug == 0)
    signal(SIGTERM, kill_children);
  if (debug == 0) {
#ifdef SIGBUS
    signal(SIGBUS, kill_children);
#endif
    signal(SIGSEGV, kill_children);
  }
  signal(SIGHUP, kill_children);
  signal(SIGINT, kill_children);
  signal(SIGPIPE, SIG_IGN);
  if (verbose)
    printf("[VERBOSE] Resolving addresses ... ");
  if (debug)
    printf("\n");

  for (i = 0; i < hydra_brains.targets; i++) {
    if (debug)
      printf("[DEBUG] resolving %s\n", hydra_targets[i]->target);
    memset(&hints, 0, sizeof(hints));
    ipv4 = NULL;
#ifdef AF_INET6
    ipv6 = NULL;
#endif
    if ((device = index(hydra_targets[i]->target, '%')) != NULL)
      *device++ = 0;
    if (getaddrinfo(hydra_targets[i]->target, NULL, &hints, &res) != 0) {
      if (use_proxy == 0) {
        if (verbose)
          printf("[failed for %s] ", hydra_targets[i]->target);
        else
          fprintf(stderr, "[ERROR] could not resolve address: %s\n", hydra_targets[i]->target);
        hydra_targets[i]->done = TARGET_UNRESOLVED;
        hydra_brains.finished++;
      }
    } else {
      for (p = res; p != NULL; p = p->ai_next) {
#ifdef AF_INET6
        if (p->ai_family == AF_INET6) {
          if (ipv6 == NULL)
            ipv6 = (struct sockaddr_in6 *) p->ai_addr;
        } else
#endif
        if (p->ai_family == AF_INET) {
          if (ipv4 == NULL)
            ipv4 = (struct sockaddr_in *) p->ai_addr;
        }
      }
#ifdef AF_INET6
      if (ipv6 != NULL && (ipv4 == NULL || prefer_ipv6)) {
        // IPV6 FIXME
        if ((strcmp(hydra_options.service, "socks5") == 0) || (strcmp(hydra_options.service, "sip") == 0)) {
          fprintf(stderr, "[ERROR] Target %s resolves to an IPv6 address, however module %s does not support this. Maybe try \"-4\" option. Sending in patches helps.\n",
                  hydra_targets[i]->target, hydra_options.service);
          hydra_targets[i]->done = TARGET_UNRESOLVED;
          hydra_brains.finished++;
        } else {
          hydra_targets[i]->ip[0] = 16;
          memcpy(&hydra_targets[i]->ip[1], (char *) &ipv6->sin6_addr, 16);
          if (device != NULL && strlen(device) <= 16)
            strcpy(&hydra_targets[i]->ip[17], device);
          if (memcmp(&hydra_targets[i]->ip[17], fe80, 2) == 0) {
            if (device == NULL) {
              fprintf(stderr, "[ERROR] The target %s address is a link local address, link local addresses require the interface being defined like this: fe80::1%%eth0\n",
                      hydra_targets[i]->target);
              exit(-1);
            }
          }
        }
      } else
#endif
      if (ipv4 != NULL) {
        hydra_targets[i]->ip[0] = 4;
        memcpy(&hydra_targets[i]->ip[1], (char *) &ipv4->sin_addr, 4);
      } else {
        if (verbose)
          printf("[failed for %s] ", hydra_targets[i]->target);
        else
          fprintf(stderr, "[ERROR] Could not resolve proxy address: %s\n", hydra_targets[i]->target);
        hydra_targets[i]->done = TARGET_UNRESOLVED;
        hydra_brains.finished++;
      }
      freeaddrinfo(res);
    }
    // restore device information if present
    if (device != NULL) {
      *(device - 1) = '%';
      fprintf(stderr, "[WARNING] not all modules support BINDTODEVICE for IPv6 link local addresses, e.g. SSH does not\n");
    }
  }
  if (verbose)
    printf("[VERBOSE] resolving done\n");
  if (hydra_brains.targets == 0)
    bail("No server to scan!");

#ifndef SO_BINDTODEVICE
  if (device != NULL) {
    fprintf(stderr, "[ERROR] your operating system does not support SO_BINDTODEVICE or IP_FORCE_OUT_IFP, dunno how to bind the IPv6 address to the interface %s!\n", device);
  }
#endif

  if (hydra_options.restore == 0) {
    hydra_heads = malloc(sizeof(hydra_head*) * hydra_options.max_use);
    target_no = 0;
    for (i = 0; i < hydra_options.max_use; i++) {
      hydra_heads[i] = malloc(sizeof(hydra_head));
      memset(hydra_heads[i], 0, sizeof(hydra_head));
    }
  }
  // here we call the init function of the relevant service module
  // should we do the init centrally or should each child do that?
  // that depends largely on the number of targets and maximum tasks
  //  if (hydra_brains.targets == 1 || (hydra_brains.targets < 4 && hydra_options.tasks / hydra_brains.targets > 4 && hydra_brains.todo > 15))
  for (i = 0; i < hydra_brains.targets; i++)
    hydra_service_init(i);

  starttime = elapsed_status = elapsed_restore = time(NULL);
  fflush(stdout);
  fflush(stderr);
  fflush(hydra_brains.ofp);


#if OPENSSL_VERSION_NUMBER >= 0x10100000L
  if (hydra_options.ssl) {
    fprintf(stderr, "[WARNING] *****************************************************\n");
    fprintf(stderr, "[WARNING] OPENSSL v1.1 development changes are active - modules SMB, SNMP, RDP, ORACLE LISTENER and SSL in general might not work properly! Please test and report to vh@thc.org.\n");
    fprintf(stderr, "[WARNING] *****************************************************\n");
  }
#endif

  hydra_debug(0, "attack");
  process_restore = 1;

  // this is the big function which starts the attacking children, feeds login/password pairs, etc.!
  while (exit_condition == 0) {
    memset(&fdreadheads, 0, sizeof(fdreadheads));
    max_fd = 0;
    FD_ZERO(&fdreadheads);
    for (head_no = 0, max_fd = 1; head_no < hydra_options.max_use; head_no++) {
      if (hydra_heads[head_no]->active == HEAD_ACTIVE) {
        FD_SET(hydra_heads[head_no]->sp[0], &fdreadheads);
        if (max_fd < hydra_heads[head_no]->sp[0])
          max_fd = hydra_heads[head_no]->sp[0];
      }
    }
    my_select(max_fd + 1, &fdreadheads, NULL, NULL, 0, 200000);
    tmp_time = time(NULL);

    for (head_no = 0; head_no < hydra_options.max_use; head_no++) {
      if (debug > 1 && hydra_heads[head_no]->active != HEAD_DISABLED)
        printf("[DEBUG] head_no[%d] to target_no %d active %d\n", head_no, hydra_heads[head_no]->target_no, hydra_heads[head_no]->active);
       
      switch (hydra_heads[head_no]->active) {
      case HEAD_DISABLED:
        break;
      case HEAD_UNUSED:
        if (hydra_heads[head_no]->redo) {
          hydra_spawn_head(head_no, hydra_heads[head_no]->target_no);
        } else {
          if (hydra_brains.targets > hydra_brains.finished)
            hydra_heads[head_no]->target_no = hydra_select_target();
          else
            hydra_heads[head_no]->target_no = -1;
          if (debug)
            printf("[DEBUG] child %d got target %d selected\n", head_no, hydra_heads[head_no]->target_no);
          if (hydra_heads[head_no]->target_no < 0) {
            if (debug)
              printf("[DEBUG] hydra_select_target() reports no more targets left\n");
            hydra_kill_head(head_no, 0, 3);
          } else
            hydra_spawn_head(head_no, hydra_heads[head_no]->target_no); // target_no is ignored if head->redo == 1
        }
        break;
      case HEAD_ACTIVE:
        if (FD_ISSET(hydra_heads[head_no]->sp[0], &fdreadheads)) {
          do_switch = 1;
          if (hydra_options.time_next_attempt > 0) {
            if (last_attempt + hydra_options.time_next_attempt >= time(NULL)) {
              if (recv(hydra_heads[head_no]->sp[0], &rc, 1, MSG_PEEK) == 1  && (rc == 'N' || rc == 'n'))
                do_switch = 0;
            } else
              last_attempt = time(NULL);
          }
          if (do_switch) {
            readres = read_safe(hydra_heads[head_no]->sp[0], &rc, 1);
            if (readres > 0) {
              FD_CLR(hydra_heads[head_no]->sp[0], &fdreadheads);
              hydra_heads[head_no]->last_seen = tmp_time;
              if (debug)
                printf("[DEBUG] head_no[%d] read %c\n", head_no, rc);
              switch (rc) {
              // Valid Results:
              //  n - mother says to itself that child requests next login/password pair
              //  N - child requests next login/password pair
              //  Q - child reports that it is quitting
              //  C - child reports connect error (and is quitting)
              //  E - child reports protocol error (and is quitting)
              //  f - child reports that the username does not exist
              //  F - child reports that it found a valid login/password pair
              //        and requests next pair. Sends login/pw pair with next msg!
              case 'N':          // head wants next pair
                hydra_targets[hydra_heads[head_no]->target_no]->ok = 1;
                if (hydra_targets[hydra_heads[head_no]->target_no]->fail_count > 0)
                  hydra_targets[hydra_heads[head_no]->target_no]->fail_count--;
                // no break here
              case 'n':          // mother sends this to itself initially
                loop_cnt = 0;
                if (hydra_send_next_pair(hydra_heads[head_no]->target_no, head_no) == -1)
                  hydra_kill_head(head_no, 1, 0);
                break;
  
              case 'F':          // valid password found
                hydra_brains.found++;
                if (colored_output) {
                  if (hydra_heads[head_no]->current_login_ptr == NULL || strlen(hydra_heads[head_no]->current_login_ptr) == 0) {
                    if (hydra_heads[head_no]->current_pass_ptr == NULL || strlen(hydra_heads[head_no]->current_pass_ptr) == 0)
                      printf("[\e[1;32m%d\e[0m][\e[1;32m%s\e[0m] host: \e[1;32m%s\e[0m\n", hydra_targets[hydra_heads[head_no]->target_no]->port, hydra_options.service,
                             hydra_targets[hydra_heads[head_no]->target_no]->target);
                    else
                      printf("[\e[1;32m%d\e[0m][\e[1;32m%s\e[0m] host: \e[1;32m%s\e[0m   password: \e[1;32m%s\e[0m\n", hydra_targets[hydra_heads[head_no]->target_no]->port,
                             hydra_options.service, hydra_targets[hydra_heads[head_no]->target_no]->target, hydra_heads[head_no]->current_pass_ptr);
                  } else if (hydra_heads[head_no]->current_pass_ptr == NULL || strlen(hydra_heads[head_no]->current_pass_ptr) == 0) {
                    printf("[\e[1;32m%d\e[0m][\e[1;32m%s\e[0m] host: \e[1;32m%s\e[0m   login: \e[1;32m%s\e[0m\n", hydra_targets[hydra_heads[head_no]->target_no]->port,
                           hydra_options.service, hydra_targets[hydra_heads[head_no]->target_no]->target, hydra_heads[head_no]->current_login_ptr);
                  } else
                    printf("[\e[1;32m%d\e[0m][\e[1;32m%s\e[0m] host: \e[1;32m%s\e[0m   login: \e[1;32m%s\e[0m   password: \e[1;32m%s\e[0m\n",
                           hydra_targets[hydra_heads[head_no]->target_no]->port, hydra_options.service, hydra_targets[hydra_heads[head_no]->target_no]->target,
                           hydra_heads[head_no]->current_login_ptr, hydra_heads[head_no]->current_pass_ptr);
                } else {
                  if (hydra_heads[head_no]->current_login_ptr == NULL || strlen(hydra_heads[head_no]->current_login_ptr) == 0) {
                    if (hydra_heads[head_no]->current_pass_ptr == NULL || strlen(hydra_heads[head_no]->current_pass_ptr) == 0)
                      printf("[%d][%s] host: %s\n", hydra_targets[hydra_heads[head_no]->target_no]->port, hydra_options.service,
                             hydra_targets[hydra_heads[head_no]->target_no]->target);
                    else
                      printf("[%d][%s] host: %s   password: %s\n", hydra_targets[hydra_heads[head_no]->target_no]->port, hydra_options.service,
                             hydra_targets[hydra_heads[head_no]->target_no]->target, hydra_heads[head_no]->current_pass_ptr);
                  } else if (hydra_heads[head_no]->current_pass_ptr == NULL || strlen(hydra_heads[head_no]->current_pass_ptr) == 0) {
                    printf("[%d][%s] host: %s   login: %s\n", hydra_targets[hydra_heads[head_no]->target_no]->port, hydra_options.service,
                           hydra_targets[hydra_heads[head_no]->target_no]->target, hydra_heads[head_no]->current_login_ptr);
                  } else
                    printf("[%d][%s] host: %s   login: %s   password: %s\n", hydra_targets[hydra_heads[head_no]->target_no]->port, hydra_options.service,
                           hydra_targets[hydra_heads[head_no]->target_no]->target, hydra_heads[head_no]->current_login_ptr, hydra_heads[head_no]->current_pass_ptr);
                }
                if (hydra_options.outfile_format == FORMAT_JSONV1 && hydra_options.outfile_ptr != NULL && hydra_brains.ofp != NULL) {
                    fprintf(hydra_brains.ofp, "%s\n\t{\"port\": %d, \"service\": \"%s\", \"host\": \"%s\", \"login\": \"%s\", \"password\": \"%s\"}",
                            hydra_brains.found == 1 ? "" : ",",  // prefix a comma if not first finding
                            hydra_targets[hydra_heads[head_no]->target_no]->port,
                            hydra_options.service,
                            hydra_targets[hydra_heads[head_no]->target_no]->target !=NULL ?  hydra_targets[hydra_heads[head_no]->target_no]->target : "",
                            hydra_heads[head_no]->current_login_ptr !=NULL ?  hydra_string_replace(hydra_heads[head_no]->current_login_ptr,"\"","\\\"") : "",
                            hydra_heads[head_no]->current_pass_ptr != NULL ?  hydra_string_replace(hydra_heads[head_no]->current_pass_ptr,"\"","\\\"") : ""
                    );
                  fflush(hydra_brains.ofp);
                } else if (hydra_options.outfile_ptr != NULL && hydra_brains.ofp != NULL) {  // else output format == 0 aka text
                  if (hydra_heads[head_no]->current_login_ptr == NULL || strlen(hydra_heads[head_no]->current_login_ptr) == 0) {
                    if (hydra_heads[head_no]->current_pass_ptr == NULL || strlen(hydra_heads[head_no]->current_pass_ptr) == 0)
                      fprintf(hydra_brains.ofp, "[%d][%s] host: %s\n", hydra_targets[hydra_heads[head_no]->target_no]->port, hydra_options.service,
                              hydra_targets[hydra_heads[head_no]->target_no]->target);
                    else
                      fprintf(hydra_brains.ofp, "[%d][%s] host: %s   password: %s\n", hydra_targets[hydra_heads[head_no]->target_no]->port, hydra_options.service,
                              hydra_targets[hydra_heads[head_no]->target_no]->target, hydra_heads[head_no]->current_pass_ptr);
                  } else if (hydra_heads[head_no]->current_pass_ptr == NULL || strlen(hydra_heads[head_no]->current_pass_ptr) == 0) {
                    fprintf(hydra_brains.ofp, "[%d][%s] host: %s   login: %s\n", hydra_targets[hydra_heads[head_no]->target_no]->port, hydra_options.service,
                            hydra_targets[hydra_heads[head_no]->target_no]->target, hydra_heads[head_no]->current_login_ptr);
                  } else
                    fprintf(hydra_brains.ofp, "[%d][%s] host: %s   login: %s   password: %s\n", hydra_targets[hydra_heads[head_no]->target_no]->port, hydra_options.service,
                            hydra_targets[hydra_heads[head_no]->target_no]->target, hydra_heads[head_no]->current_login_ptr, hydra_heads[head_no]->current_pass_ptr);
                  fflush(hydra_brains.ofp);
                }
                if (hydra_options.exit_found) {   // option set says quit target after on valid login/pass pair is found
                  if (hydra_targets[hydra_heads[head_no]->target_no]->done == TARGET_ACTIVE) {
                    hydra_targets[hydra_heads[head_no]->target_no]->done = TARGET_FINISHED;     // mark target as done
                    hydra_brains.finished++;
                    printf("[STATUS] attack finished for %s (valid pair found)\n", hydra_targets[hydra_heads[head_no]->target_no]->target);
                  }
                  if (hydra_options.exit_found == 2) {
                    for (j = 0; j < hydra_brains.targets; j++)
                      if (hydra_targets[j]->done == TARGET_ACTIVE) {
                        hydra_targets[j]->done = TARGET_FINISHED;
                        hydra_brains.finished++;
                     }
                  }
                  for (j = 0; j < hydra_options.max_use; j++)
                    if (hydra_heads[j]->active >= 0 && (hydra_heads[j]->target_no == target_no || hydra_options.exit_found == 2)) {
                      if (hydra_brains.targets > hydra_brains.finished && hydra_options.exit_found < 2)
                        hydra_kill_head(j, 1, 0); // kill all heads working on the target
                      else
                        hydra_kill_head(j, 1, 2); // kill all heads working on the target
                    }
                  continue;
                }
                // fall through
              case 'f':          // username identified as invalid
                hydra_targets[hydra_heads[head_no]->target_no]->ok = 1;
                if (hydra_targets[hydra_heads[head_no]->target_no]->fail_count > 0)
                  hydra_targets[hydra_heads[head_no]->target_no]->fail_count--;
                memset(buf, 0, sizeof(buf));
                read_safe(hydra_heads[head_no]->sp[0], buf, MAXBUF);
                hydra_skip_user(hydra_heads[head_no]->target_no, buf);
                fck = write(hydra_heads[head_no]->sp[1], "n", 1); // small hack
                break;
  
              // we do not make a difference between 'C' and 'E' results - yet
              case 'E':          // head reports protocol error
              case 'C':          // head reports connect error
                fck = write(hydra_heads[head_no]->sp[0], "Q", 1);
                if (debug) {
                  printf("[ATTEMPT-ERROR] target %s - login \"%s\" - pass \"%s\" - child %d - %llu of %llu\n",
                         hydra_targets[hydra_heads[head_no]->target_no]->target, hydra_heads[head_no]->current_login_ptr, hydra_heads[head_no]->current_pass_ptr, head_no,
                         hydra_targets[hydra_heads[head_no]->target_no]->sent, hydra_brains.todo);
                }
                hydra_increase_fail_count(hydra_heads[head_no]->target_no, head_no);
                break;

              case 'Q':          // head reports its quitting
                fck = write(hydra_heads[head_no]->sp[0], "Q", 1);
                if (debug)
                  printf("[DEBUG] child %d reported it quit\n", head_no);
                hydra_kill_head(head_no, 1, 0);
                break;
  
              default:
                fprintf(stderr, "[ERROR] child %d sent nonsense data, killing and restarting it!\n", head_no);
                hydra_increase_fail_count(hydra_heads[head_no]->target_no, head_no);
              } // end switch
            } // readres
            if (readres == -1) {
              if (verbose)
                fprintf(stderr, "[WARNING] child %d seems to have died, restarting (this only happens if a module is bad) ... \n", head_no);
              hydra_increase_fail_count(hydra_heads[head_no]->target_no, head_no);
            }
          } // end do_switch
        } else {
          if (hydra_heads[head_no]->last_seen + hydra_options.waittime > tmp_time) {
            // check if recover of timed-out head is necessary
            if (tmp_time > waittime + hydra_heads[head_no]->last_seen) {
              if (kill(hydra_heads[head_no]->pid, 0) < 0) {
                if (verbose)
                  fprintf(stderr, "[WARNING] child %d seems to be dead, restarting it ...\n", head_no);
                hydra_increase_fail_count(hydra_heads[head_no]->target_no, head_no);
              }
            }
            // if we do not get to hear anything for a longer time assume its dead
            if (tmp_time > waittime * 2 + hydra_heads[head_no]->last_seen) {
              if (verbose)
                fprintf(stderr, "[WARNING] timeout from child %d, restarting\n", head_no);
              hydra_increase_fail_count(hydra_heads[head_no]->target_no, head_no);
            }
          }
        }
        break;
      default:
        fprintf(stderr, "[ERROR] child %d in unknown state, restarting!\n", head_no);
        hydra_increase_fail_count(hydra_heads[head_no]->target_no, head_no);
      }
    }
    //if (debug) printf("DEBUG: bug hunt: %llu %llu\n", hydra_brains.todo_all, hydra_brains.sent);

    usleepn(USLEEP_LOOP);
    (void) wait3(NULL, WNOHANG, NULL);
    // write restore file and report status
    if (process_restore == 1 && time(NULL) - elapsed_restore > 299) {
      hydra_restore_write(0);
      elapsed_restore = time(NULL);
    }

    if (time(NULL) - elapsed_status > status_print) {
      elapsed_status = time(NULL);
      tmp_time = elapsed_status - starttime;
      if (tmp_time < 1)
        tmp_time = 1;
      tmp_time = hydra_brains.sent / tmp_time;
      if (tmp_time < 1)
        tmp_time = 1;
      if (debug == 0) {
        if (status_print < 15 * 59)
          status_print = ((status_print + 1) * 2) - 1;
        if (status_print > 299 && ((hydra_brains.todo_all + total_redo_count) - hydra_brains.sent) / tmp_time < 1500)
          status_print = 299;
        if ((((hydra_brains.todo_all + total_redo_count) - hydra_brains.sent) / tmp_time) < 150)
          status_print = 59;
      }
      k = 0;
      for (j = 0; j < hydra_options.max_use; j++)
        if (hydra_heads[j]->active >= HEAD_UNUSED)
          k++;
/*	I think we don't need this anymore
      if ((hydra_brains.todo_all + total_redo_count) < hydra_brains.sent) { //in case of overflow of unsigned "-1"
        for (i = 0; i < hydra_options.max_use; i++)
          if (hydra_heads[i]->active > 0 && hydra_heads[i]->pid > 0)
            hydra_kill_head(i, 1, 3);
        printf("[BUG] %llu + %d < %llu\n", hydra_brains.todo_all, total_redo_count, hydra_brains.sent);
        bail("[BUG] Weird bug detected where more tests were performed than possible. Please rerun with -d command line switch and post all output plus command line here: https://github.com/vanhauser-thc/thc-hydra/issues/113 or send it in an email to vh@thc.org");
      }
*/
      printf("[STATUS] %.2f tries/min, %llu tries in %02llu:%02lluh, %llu to do in %02llu:%02lluh, %d active\n", (1.0 * hydra_brains.sent) / (((elapsed_status - starttime) * 1.0) / 60),     // tries/min
             hydra_brains.sent, // tries
             (uint64_t) ((elapsed_status - starttime) / 3600), // hours
             (uint64_t) (((elapsed_status - starttime) % 3600) / 60),  // minutes
             (hydra_brains.todo_all + total_redo_count) - hydra_brains.sent != 0 ? (hydra_brains.todo_all + total_redo_count) - hydra_brains.sent : 1,    // left todo
             (uint64_t) (((double) (hydra_brains.todo_all + total_redo_count) - hydra_brains.sent) / ((double) hydra_brains.sent / (elapsed_status - starttime))
             ) / 3600,          // hours
             (((uint64_t) (((double) (hydra_brains.todo_all + total_redo_count) - hydra_brains.sent) / ((double) hydra_brains.sent / (elapsed_status - starttime))
               ) % 3600) / 60) + 1,     // min
             k);
      hydra_debug(0, "STATUS");
    }

    exit_condition = hydra_check_for_exit_condition();
  }

  process_restore = 0;
  if (debug)
    printf("[DEBUG] while loop left with %d\n", exit_condition);

  j = k = error = 0;
  for (i = 0; i < hydra_brains.targets; i++)
    switch (hydra_targets[i]->done) {
    case TARGET_UNRESOLVED:
      k++;
      break;
    case TARGET_ERROR:
      if (hydra_targets[i]->ok == 0)
        k++;
      else
        error++;
      break;
    case TARGET_FINISHED:
      break;
    case TARGET_ACTIVE:
      if (hydra_targets[i]->ok == 0)
        k++;
      else
        j++;
      break;
    default:
      error++;
      fprintf(stderr, "[ERROR] illegal target result value (%d=>%d)\n", i, hydra_targets[i]->done);
    }

  printf("%d of %d target%s%scompleted, %llu valid password%s found\n", hydra_brains.targets - j - k - error, hydra_brains.targets, hydra_brains.targets == 1 ? " " : "s ",
         hydra_brains.found > 0 ? "successfully " : "", hydra_brains.found, hydra_brains.found == 1 ? "" : "s");

  error += j;
  k = 0;
  for (j = 0; j < hydra_options.max_use; j++)
    if (hydra_heads[j]->active == HEAD_ACTIVE)
      k++;

  if (error == 0 && k == 0) {
    process_restore = 0;
    unlink(RESTOREFILE);
  } else {
    if (hydra_options.cidr == 0 && k == 0) {
      printf("[INFO] Writing restore file because %d server scan%s could not be completed\n", j + error, j + error == 1 ? "" : "s");
      hydra_restore_write(1);
    } else if (k > 0) {
      printf("[WARNING] Writing restore file because %d final worker threads did not complete until end.\n", k);
      hydra_restore_write(1);
    }
  }

  if (debug)
    printf("[DEBUG] killing all remaining childs now that might be stuck\n");
  for (i = 0; i < hydra_options.max_use; i++)
    if (hydra_heads[i]->active == HEAD_ACTIVE && hydra_heads[i]->pid > 0)
      hydra_kill_head(i, 1, 3);
  (void) wait3(NULL, WNOHANG, NULL);

#define STRMAX (10*1024)
  char json_error[STRMAX+2], tmp_str[STRMAX+2];
  memset(json_error, 0, STRMAX+2);
  memset(tmp_str, 0, STRMAX+2);
  if (error) {
    snprintf(tmp_str, STRMAX, "[ERROR] %d target%s disabled because of too many errors", error, error == 1 ? " was" : "s were");
    fprintf(stderr, "%s\n", tmp_str);
    strncat(json_error,"\"",STRMAX);
    strncat(json_error,tmp_str,STRMAX);
    strncat(json_error,"\"",STRMAX);
    error = 1;
  }
  if (k) {
    snprintf(tmp_str, STRMAX, "[ERROR] %d target%s did not resolve or could not be connected", k, k == 1 ? "" : "s");
    fprintf(stderr, "%s\n", tmp_str);
    if (*json_error) {
      strncat(json_error,", ", STRMAX);
    }
    strncat(json_error,"\"",STRMAX);
    strncat(json_error,tmp_str,STRMAX);
    strncat(json_error,"\"",STRMAX);
    error = 1;
    if (*json_error) {
      strncat(json_error,", ", STRMAX);
    }
    error = 1;
  }
  if (error) {
    snprintf(tmp_str, STRMAX, "[ERROR] %d target%s did not complete", j, j == 1 ? "" : "s");
    fprintf(stderr, "%s\n", tmp_str);
    if (*json_error) {
      strncat(json_error,", ", STRMAX);
    }
    strncat(json_error,"\"",STRMAX);
    strncat(json_error,tmp_str,STRMAX);
    strncat(json_error,"\"",STRMAX);
    error = 1;
  }
  // yeah we did it
  printf("%s (%s) finished at %s\n", PROGRAM, RESOURCE, hydra_build_time());
  if (hydra_brains.ofp != NULL && hydra_brains.ofp != stdout) {
    if (hydra_options.outfile_format == FORMAT_JSONV1) {
      fprintf(hydra_brains.ofp, "\n\t],\n\"success\": %s,\n\"errormessages\": [ %s ],\n\"quantityfound\": %llu   }\n",
              (error ? "false" : "true"), json_error, hydra_brains.found);
    } 
    fclose(hydra_brains.ofp);
  }

  fflush(NULL);
  if (error || j || exit_condition < 0)
    return -1;
  else
    return 0;
}<|MERGE_RESOLUTION|>--- conflicted
+++ resolved
@@ -15,53 +15,6 @@
 #include <term.h>
 #endif
 
-<<<<<<< HEAD
-extern void service_asterisk(char *ip, int sp, unsigned char options, char *miscptr, FILE * fp, int port, char *hostname);
-extern void service_telnet(char *ip, int sp, unsigned char options, char *miscptr, FILE * fp, int port, char *hostname);
-extern void service_ftp(char *ip, int sp, unsigned char options, char *miscptr, FILE * fp, int port, char *hostname);
-extern void service_ftps(char *ip, int sp, unsigned char options, char *miscptr, FILE * fp, int port, char *hostname);
-extern void service_pop3(char *ip, int sp, unsigned char options, char *miscptr, FILE * fp, int port, char *hostname);
-extern void service_vmauthd(char *ip, int sp, unsigned char options, char *miscptr, FILE * fp, int port, char *hostname);
-extern void service_imap(char *ip, int sp, unsigned char options, char *miscptr, FILE * fp, int port, char *hostname);
-extern void service_ldap2(char *ip, int sp, unsigned char options, char *miscptr, FILE * fp, int port, char *hostname);
-extern void service_ldap3(char *ip, int sp, unsigned char options, char *miscptr, FILE * fp, int port, char *hostname);
-extern void service_ldap3_cram_md5(char *ip, int sp, unsigned char options, char *miscptr, FILE * fp, int port, char *hostname);
-extern void service_ldap3_digest_md5(char *ip, int sp, unsigned char options, char *miscptr, FILE * fp, int port, char *hostname);
-extern void service_adam6500(char *ip, int sp, unsigned char options, char *miscptr, FILE * fp, int port, char *hostname);
-extern void service_cisco(char *ip, int sp, unsigned char options, char *miscptr, FILE * fp, int port, char *hostname);
-extern void service_cisco_enable(char *ip, int sp, unsigned char options, char *miscptr, FILE * fp, int port, char *hostname);
-extern void service_vnc(char *ip, int sp, unsigned char options, char *miscptr, FILE * fp, int port, char *hostname);
-extern void service_socks5(char *ip, int sp, unsigned char options, char *miscptr, FILE * fp, int port, char *hostname);
-extern void service_rexec(char *ip, int sp, unsigned char options, char *miscptr, FILE * fp, int port, char *hostname);
-extern void service_rlogin(char *ip, int sp, unsigned char options, char *miscptr, FILE * fp, int port, char *hostname);
-extern void service_rsh(char *ip, int sp, unsigned char options, char *miscptr, FILE * fp, int port, char *hostname);
-extern void service_nntp(char *ip, int sp, unsigned char options, char *miscptr, FILE * fp, int port, char *hostname);
-extern void service_http_head(char *ip, int sp, unsigned char options, char *miscptr, FILE * fp, int port, char *hostname);
-extern void service_http_get(char *ip, int sp, unsigned char options, char *miscptr, FILE * fp, int port, char *hostname);
-extern void service_http_post(char *ip, int sp, unsigned char options, char *miscptr, FILE * fp, int port, char *hostname);
-extern void service_http_get_form(char *ip, int sp, unsigned char options, char *miscptr, FILE * fp, int port, char *hostname);
-extern void service_http_post_form(char *ip, int sp, unsigned char options, char *miscptr, FILE * fp, int port, char *hostname);
-extern void service_icq(char *ip, int sp, unsigned char options, char *miscptr, FILE * fp, int port, char *hostname);
-extern void service_pcnfs(char *ip, int sp, unsigned char options, char *miscptr, FILE * fp, int port, char *hostname);
-extern void service_mssql(char *ip, int sp, unsigned char options, char *miscptr, FILE * fp, int port, char *hostname);
-extern void service_cvs(char *ip, int sp, unsigned char options, char *miscptr, FILE * fp, int port, char *hostname);
-extern void service_snmp(char *ip, int sp, unsigned char options, char *miscptr, FILE * fp, int port, char *hostname);
-extern void service_smtp(char *ip, int sp, unsigned char options, char *miscptr, FILE * fp, int port, char *hostname);
-extern void service_smtp_enum(char *ip, int sp, unsigned char options, char *miscptr, FILE * fp, int port, char *hostname);
-extern void service_teamspeak(char *ip, int sp, unsigned char options, char *miscptr, FILE * fp, int port, char *hostname);
-extern void service_pcanywhere(char *ip, int sp, unsigned char options, char *miscptr, FILE * fp, int port, char *hostname);
-extern void service_http_proxy(char *ip, int sp, unsigned char options, char *miscptr, FILE * fp, int port, char *hostname);
-extern void service_xmpp(char *target, char *ip, int sp, unsigned char options, char *miscptr, FILE * fp, int port, char *hostname);
-extern void service_irc(char *ip, int sp, unsigned char options, char *miscptr, FILE * fp, int port, char *hostname);
-extern void service_redis(char *ip, int sp, unsigned char options, char *miscptr, FILE * fp, int port, char *hostname);
-extern void service_http_proxy_urlenum(char *ip, int sp, unsigned char options, char *miscptr, FILE * fp, int port, char *hostname);
-extern void service_s7_300(char *ip, int sp, unsigned char options, char *miscptr, FILE * fp, int port, char *hostname);
-extern void service_rtsp(char *ip, int sp, unsigned char options, char *miscptr, FILE * fp, int port, char *hostname);
-extern void service_rpcap(char *ip, int sp, unsigned char options, char *miscptr, FILE * fp, int port, char *hostname);
-#ifdef HAVE_GCRYPT
-extern void service_radmin2(char *ip, int sp, unsigned char options, char *miscptr, FILE * fp, int port, char *hostname);
-#endif
-=======
 void usage_oracle(const char* service);
 void usage_oracle_listener(const char* service);
 void usage_cvs(const char* service);
@@ -135,7 +88,6 @@
 extern void service_s7_300(char *ip, int32_t sp, unsigned char options, char *miscptr, FILE * fp, int32_t port, char *hostname);
 extern void service_rtsp(char *ip, int32_t sp, unsigned char options, char *miscptr, FILE * fp, int32_t port, char *hostname);
 extern void service_rpcap(char *ip, int32_t sp, unsigned char options, char *miscptr, FILE * fp, int32_t port, char *hostname);
->>>>>>> cea00533
 
 // ADD NEW SERVICES HERE
 
@@ -187,53 +139,14 @@
 extern int32_t service_svn_init(char *ip, int32_t sp, unsigned char options, char *miscptr, FILE * fp, int32_t port, char *hostname);
 #endif
 #ifdef LIBORACLE
-<<<<<<< HEAD
-extern void service_oracle(char *ip, int sp, unsigned char options, char *miscptr, FILE * fp, int port, char *hostname);
-extern int service_oracle_init(char *ip, int sp, unsigned char options, char *miscptr, FILE * fp, int port, char *hostname);
-#endif
-
-extern int service_adam6500_init(char *ip, int sp, unsigned char options, char *miscptr, FILE * fp, int port, char *hostname);
-extern int service_cisco_init(char *ip, int sp, unsigned char options, char *miscptr, FILE * fp, int port, char *hostname);
-extern int service_cisco_enable_init(char *ip, int sp, unsigned char options, char *miscptr, FILE * fp, int port, char *hostname);
-extern int service_cvs_init(char *ip, int sp, unsigned char options, char *miscptr, FILE * fp, int port, char *hostname);
-extern int service_smtp_enum_init(char *ip, int sp, unsigned char options, char *miscptr, FILE * fp, int port, char *hostname);
-extern int service_http_form_init(char *ip, int sp, unsigned char options, char *miscptr, FILE * fp, int port, char *hostname);
-extern int service_ftp_init(char *ip, int sp, unsigned char options, char *miscptr, FILE * fp, int port, char *hostname);
-extern int service_http_init(char *ip, int sp, unsigned char options, char *miscptr, FILE * fp, int port, char *hostname);
-extern int service_icq_init(char *ip, int sp, unsigned char options, char *miscptr, FILE * fp, int port, char *hostname);
-extern int service_imap_init(char *ip, int sp, unsigned char options, char *miscptr, FILE * fp, int port, char *hostname);
-extern int service_irc_init(char *ip, int sp, unsigned char options, char *miscptr, FILE * fp, int port, char *hostname);
-extern int service_ldap_init(char *ip, int sp, unsigned char options, char *miscptr, FILE * fp, int port, char *hostname);
-extern int service_mssql_init(char *ip, int sp, unsigned char options, char *miscptr, FILE * fp, int port, char *hostname);
-extern int service_nntp_init(char *ip, int sp, unsigned char options, char *miscptr, FILE * fp, int port, char *hostname);
-extern int service_pcanywhere_init(char *ip, int sp, unsigned char options, char *miscptr, FILE * fp, int port, char *hostname);
-extern int service_pcnfs_init(char *ip, int sp, unsigned char options, char *miscptr, FILE * fp, int port, char *hostname);
-extern int service_pop3_init(char *ip, int sp, unsigned char options, char *miscptr, FILE * fp, int port, char *hostname);
-extern int service_http_proxy_init(char *ip, int sp, unsigned char options, char *miscptr, FILE * fp, int port, char *hostname);
-extern int service_asterisk_init(char *ip, int sp, unsigned char options, char *miscptr, FILE * fp, int port, char *hostname);
-extern int service_redis_init(char *ip, int sp, unsigned char options, char *miscptr, FILE * fp, int port, char *hostname);
-extern int service_rexec_init(char *ip, int sp, unsigned char options, char *miscptr, FILE * fp, int port, char *hostname);
-extern int service_rlogin_init(char *ip, int sp, unsigned char options, char *miscptr, FILE * fp, int port, char *hostname);
-extern int service_rsh_init(char *ip, int sp, unsigned char options, char *miscptr, FILE * fp, int port, char *hostname);
-extern int service_smtp_init(char *ip, int sp, unsigned char options, char *miscptr, FILE * fp, int port, char *hostname);
-extern int service_snmp_init(char *ip, int sp, unsigned char options, char *miscptr, FILE * fp, int port, char *hostname);
-extern int service_socks5_init(char *ip, int sp, unsigned char options, char *miscptr, FILE * fp, int port, char *hostname);
-extern int service_teamspeak_init(char *ip, int sp, unsigned char options, char *miscptr, FILE * fp, int port, char *hostname);
-extern int service_telnet_init(char *ip, int sp, unsigned char options, char *miscptr, FILE * fp, int port, char *hostname);
-extern int service_http_proxy_urlenum_init(char *ip, int sp, unsigned char options, char *miscptr, FILE * fp, int port, char *hostname);
-extern int service_vmauthd_init(char *ip, int sp, unsigned char options, char *miscptr, FILE * fp, int port, char *hostname);
-extern int service_vnc_init(char *ip, int sp, unsigned char options, char *miscptr, FILE * fp, int port, char *hostname);
-extern int service_xmpp_init(char *ip, int sp, unsigned char options, char *miscptr, FILE * fp, int port, char *hostname);
-extern int service_s7_300_init(char *ip, int sp, unsigned char options, char *miscptr, FILE * fp, int port, char *hostname);
-extern int service_rtsp_init(char *ip, int sp, unsigned char options, char *miscptr, FILE * fp, int port, char *hostname);
-extern int service_rpcap_init(char *ip, int sp, unsigned char options, char *miscptr, FILE * fp, int port, char *hostname);
-#ifdef HAVE_GCRYPT
-extern int service_radmin2_init(char *ip, int sp, unsigned char options, char *miscptr, FILE * fp, int port, char *hostname);
-#endif
-=======
 extern void service_oracle(char *ip, int32_t sp, unsigned char options, char *miscptr, FILE * fp, int32_t port, char *hostname);
 extern int32_t service_oracle_init(char *ip, int32_t sp, unsigned char options, char *miscptr, FILE * fp, int32_t port, char *hostname);
 #endif
+#ifdef HAVE_GCRYPT
+extern void service_radmin2(char *ip, int32_t sp, unsigned char options, char *miscptr, FILE * fp, int32_t port, char *hostname);
+extern int32_t service_radmin2_init(char *ip, int32_t sp, unsigned char options, char *miscptr, FILE * fp, int32_t port, char *hostname);
+#endif
+
 
 extern int32_t service_adam6500_init(char *ip, int32_t sp, unsigned char options, char *miscptr, FILE * fp, int32_t port, char *hostname);
 extern int32_t service_cisco_init(char *ip, int32_t sp, unsigned char options, char *miscptr, FILE * fp, int32_t port, char *hostname);
@@ -270,7 +183,6 @@
 extern int32_t service_s7_300_init(char *ip, int32_t sp, unsigned char options, char *miscptr, FILE * fp, int32_t port, char *hostname);
 extern int32_t service_rtsp_init(char *ip, int32_t sp, unsigned char options, char *miscptr, FILE * fp, int32_t port, char *hostname);
 extern int32_t service_rpcap_init(char *ip, int32_t sp, unsigned char options, char *miscptr, FILE * fp, int32_t port, char *hostname);
->>>>>>> cea00533
 
 // ADD NEW SERVICES HERE
 
@@ -575,6 +487,9 @@
   SERVICE3("telnet", telnet),
   SERVICE(vmauthd),
   SERVICE(vnc),
+#ifdef HAVE_GCRYPT
+  SERVICE(radmin2),
+#endif
   { "xmpp", service_xmpp_init, NULL, usage_xmpp }
 };
 
@@ -1248,35 +1163,6 @@
   if (strcmp(hydra_options.service, "ssh") == 0)
     x = service_ssh_init(t->ip, -1, options, login_ptr, ofp, t->port, t->target);
 #endif
-<<<<<<< HEAD
-#ifdef LIBSVN
-  if (strcmp(hydra_options.service, "svn") == 0)
-    x = service_svn_init(hydra_targets[target_no]->ip, -1, options, hydra_options.miscptr, hydra_brains.ofp, hydra_targets[target_no]->port, hydra_targets[target_no]->target);
-#endif
-  if (strcmp(hydra_options.service, "teamspeak") == 0)
-    x = service_teamspeak_init(hydra_targets[target_no]->ip, -1, options, hydra_options.miscptr, hydra_brains.ofp, hydra_targets[target_no]->port, hydra_targets[target_no]->target);
-  if (strcmp(hydra_options.service, "telnet") == 0)
-    x = service_telnet_init(hydra_targets[target_no]->ip, -1, options, hydra_options.miscptr, hydra_brains.ofp, hydra_targets[target_no]->port, hydra_targets[target_no]->target);
-  if (strcmp(hydra_options.service, "vmauthd") == 0)
-    x = service_vmauthd_init(hydra_targets[target_no]->ip, -1, options, hydra_options.miscptr, hydra_brains.ofp, hydra_targets[target_no]->port, hydra_targets[target_no]->target);
-  if (strcmp(hydra_options.service, "vnc") == 0)
-    x = service_vnc_init(hydra_targets[target_no]->ip, -1, options, hydra_options.miscptr, hydra_brains.ofp, hydra_targets[target_no]->port, hydra_targets[target_no]->target);
-  if (strcmp(hydra_options.service, "xmpp") == 0)
-    x = service_xmpp_init(hydra_targets[target_no]->ip, -1, options, hydra_options.miscptr, hydra_brains.ofp, hydra_targets[target_no]->port, hydra_targets[target_no]->target);
-  if (strcmp(hydra_options.service, "s7-300") == 0)
-    x = service_s7_300_init(hydra_targets[target_no]->ip, -1, options, hydra_options.miscptr, hydra_brains.ofp, hydra_targets[target_no]->port, hydra_targets[target_no]->target);
-  if (strcmp(hydra_options.service, "rtsp") == 0)
-    x = service_rtsp_init(hydra_targets[target_no]->ip, -1, options, hydra_options.miscptr, hydra_brains.ofp, hydra_targets[target_no]->port, hydra_targets[target_no]->target);
-  if (strcmp(hydra_options.service, "rpcap") == 0)
-    x = service_rpcap_init(hydra_targets[target_no]->ip, -1, options, hydra_options.miscptr, hydra_brains.ofp, hydra_targets[target_no]->port, hydra_targets[target_no]->target);
-#ifdef HAVE_GCRYPT
-  if (strcmp(hydra_options.service, "radmin2") == 0)
-    x = service_radmin2_init(hydra_targets[target_no]->ip, -1, options, hydra_options.miscptr, hydra_brains.ofp, hydra_targets[target_no]->port, hydra_targets[target_no]->target);
-#endif
-  // ADD NEW SERVICES HERE
-
-=======
->>>>>>> cea00533
 
   if (x != 0 && x != 99) {
     if (x > 0 && x < 4)
@@ -1350,148 +1236,6 @@
               }
           }
       }
-<<<<<<< HEAD
-      if (strcmp(hydra_options.service, "ftps") == 0)
-        service_ftps(hydra_targets[target_no]->ip, hydra_heads[head_no]->sp[1], options, hydra_options.miscptr, hydra_brains.ofp, hydra_targets[target_no]->port, hydra_targets[hydra_heads[head_no]->target_no]->target);
-      if (strcmp(hydra_options.service, "redis") == 0)
-        service_redis(hydra_targets[target_no]->ip, hydra_heads[head_no]->sp[1], options, hydra_options.miscptr, hydra_brains.ofp, hydra_targets[target_no]->port, hydra_targets[hydra_heads[head_no]->target_no]->target);
-      if (strcmp(hydra_options.service, "pop3") == 0)
-        service_pop3(hydra_targets[target_no]->ip, hydra_heads[head_no]->sp[1], options, hydra_options.miscptr, hydra_brains.ofp, hydra_targets[target_no]->port, hydra_targets[hydra_heads[head_no]->target_no]->target);
-      if (strcmp(hydra_options.service, "imap") == 0)
-        service_imap(hydra_targets[target_no]->ip, hydra_heads[head_no]->sp[1], options, hydra_options.miscptr, hydra_brains.ofp, hydra_targets[target_no]->port, hydra_targets[hydra_heads[head_no]->target_no]->target);
-      if (strcmp(hydra_options.service, "vmauthd") == 0)
-        service_vmauthd(hydra_targets[target_no]->ip, hydra_heads[head_no]->sp[1], options, hydra_options.miscptr, hydra_brains.ofp, hydra_targets[target_no]->port, hydra_targets[hydra_heads[head_no]->target_no]->target);
-      if (strcmp(hydra_options.service, "ldap2") == 0)
-        service_ldap2(hydra_targets[target_no]->ip, hydra_heads[head_no]->sp[1], options, hydra_options.miscptr, hydra_brains.ofp, hydra_targets[target_no]->port, hydra_targets[hydra_heads[head_no]->target_no]->target);
-      if (strcmp(hydra_options.service, "ldap3") == 0)
-        service_ldap3(hydra_targets[target_no]->ip, hydra_heads[head_no]->sp[1], options, hydra_options.miscptr, hydra_brains.ofp, hydra_targets[target_no]->port, hydra_targets[hydra_heads[head_no]->target_no]->target);
-      if (strcmp(hydra_options.service, "http-head") == 0)
-        service_http_head(hydra_targets[target_no]->ip, hydra_heads[head_no]->sp[1], options, hydra_options.miscptr, hydra_brains.ofp, hydra_targets[target_no]->port, hydra_targets[hydra_heads[head_no]->target_no]->target);
-      if (strcmp(hydra_options.service, "ldap3-crammd5") == 0)
-        service_ldap3_cram_md5(hydra_targets[target_no]->ip, hydra_heads[head_no]->sp[1], options, hydra_options.miscptr, hydra_brains.ofp, hydra_targets[target_no]->port, hydra_targets[hydra_heads[head_no]->target_no]->target);
-      if (strcmp(hydra_options.service, "ldap3-digestmd5") == 0)
-        service_ldap3_digest_md5(hydra_targets[target_no]->ip, hydra_heads[head_no]->sp[1], options, hydra_options.miscptr, hydra_brains.ofp, hydra_targets[target_no]->port, hydra_targets[hydra_heads[head_no]->target_no]->target);
-      if (strcmp(hydra_options.service, "http-post") == 0)
-        service_http_post(hydra_targets[target_no]->ip, hydra_heads[head_no]->sp[1], options, hydra_options.miscptr, hydra_brains.ofp, hydra_targets[target_no]->port, hydra_targets[hydra_heads[head_no]->target_no]->target);
-      if (strcmp(hydra_options.service, "http-get") == 0)
-        service_http_get(hydra_targets[target_no]->ip, hydra_heads[head_no]->sp[1], options, hydra_options.miscptr, hydra_brains.ofp, hydra_targets[target_no]->port, hydra_targets[hydra_heads[head_no]->target_no]->target);
-      if (strcmp(hydra_options.service, "http-get-form") == 0)
-        service_http_get_form(hydra_targets[target_no]->ip, hydra_heads[head_no]->sp[1], options, hydra_options.miscptr, hydra_brains.ofp, hydra_targets[target_no]->port, hydra_targets[hydra_heads[head_no]->target_no]->target);
-      if (strcmp(hydra_options.service, "http-post-form") == 0)
-        service_http_post_form(hydra_targets[target_no]->ip, hydra_heads[head_no]->sp[1], options, hydra_options.miscptr, hydra_brains.ofp, hydra_targets[target_no]->port, hydra_targets[hydra_heads[head_no]->target_no]->target);
-      if (strcmp(hydra_options.service, "http-proxy") == 0)
-        service_http_proxy(hydra_targets[target_no]->ip, hydra_heads[head_no]->sp[1], options, hydra_options.miscptr, hydra_brains.ofp, hydra_targets[target_no]->port, hydra_targets[hydra_heads[head_no]->target_no]->target);
-      if (strcmp(hydra_options.service, "http-proxy-urlenum") == 0)
-        service_http_proxy_urlenum(hydra_targets[target_no]->ip, hydra_heads[head_no]->sp[1], options, hydra_options.miscptr, hydra_brains.ofp, hydra_targets[target_no]->port, hydra_targets[hydra_heads[head_no]->target_no]->target);
-      if (strcmp(hydra_options.service, "adam6500") == 0)
-        service_adam6500(hydra_targets[target_no]->ip, hydra_heads[head_no]->sp[1], options, hydra_options.miscptr, hydra_brains.ofp, hydra_targets[target_no]->port, hydra_targets[hydra_heads[head_no]->target_no]->target);
-      if (strcmp(hydra_options.service, "cisco") == 0)
-        service_cisco(hydra_targets[target_no]->ip, hydra_heads[head_no]->sp[1], options, hydra_options.miscptr, hydra_brains.ofp, hydra_targets[target_no]->port, hydra_targets[hydra_heads[head_no]->target_no]->target);
-      if (strcmp(hydra_options.service, "cisco-enable") == 0)
-        service_cisco_enable(hydra_targets[target_no]->ip, hydra_heads[head_no]->sp[1], options, hydra_options.miscptr, hydra_brains.ofp, hydra_targets[target_no]->port, hydra_targets[hydra_heads[head_no]->target_no]->target);
-      if (strcmp(hydra_options.service, "socks5") == 0)
-        service_socks5(hydra_targets[target_no]->ip, hydra_heads[head_no]->sp[1], options, hydra_options.miscptr, hydra_brains.ofp, hydra_targets[target_no]->port, hydra_targets[hydra_heads[head_no]->target_no]->target);
-      if (strcmp(hydra_options.service, "vnc") == 0)
-        service_vnc(hydra_targets[target_no]->ip, hydra_heads[head_no]->sp[1], options, hydra_options.miscptr, hydra_brains.ofp, hydra_targets[target_no]->port, hydra_targets[hydra_heads[head_no]->target_no]->target);
-      if (strcmp(hydra_options.service, "rexec") == 0)
-        service_rexec(hydra_targets[target_no]->ip, hydra_heads[head_no]->sp[1], options, hydra_options.miscptr, hydra_brains.ofp, hydra_targets[target_no]->port, hydra_targets[hydra_heads[head_no]->target_no]->target);
-      if (strcmp(hydra_options.service, "rlogin") == 0)
-        service_rlogin(hydra_targets[target_no]->ip, hydra_heads[head_no]->sp[1], options, hydra_options.miscptr, hydra_brains.ofp, hydra_targets[target_no]->port, hydra_targets[hydra_heads[head_no]->target_no]->target);
-      if (strcmp(hydra_options.service, "rsh") == 0)
-        service_rsh(hydra_targets[target_no]->ip, hydra_heads[head_no]->sp[1], options, hydra_options.miscptr, hydra_brains.ofp, hydra_targets[target_no]->port, hydra_targets[hydra_heads[head_no]->target_no]->target);
-      if (strcmp(hydra_options.service, "nntp") == 0)
-        service_nntp(hydra_targets[target_no]->ip, hydra_heads[head_no]->sp[1], options, hydra_options.miscptr, hydra_brains.ofp, hydra_targets[target_no]->port, hydra_targets[hydra_heads[head_no]->target_no]->target);
-      if (strcmp(hydra_options.service, "icq") == 0)
-        service_icq(hydra_targets[target_no]->ip, hydra_heads[head_no]->sp[1], options, hydra_options.miscptr, hydra_brains.ofp, hydra_targets[target_no]->port, hydra_targets[hydra_heads[head_no]->target_no]->target);
-      if (strcmp(hydra_options.service, "pcnfs") == 0)
-        service_pcnfs(hydra_targets[target_no]->ip, hydra_heads[head_no]->sp[1], options, hydra_options.miscptr, hydra_brains.ofp, hydra_targets[target_no]->port, hydra_targets[hydra_heads[head_no]->target_no]->target);
-#ifdef HAVE_MATH_H
-      if (strcmp(hydra_options.service, "mysql") == 0)
-        service_mysql(hydra_targets[target_no]->ip, hydra_heads[head_no]->sp[1], options, hydra_options.miscptr, hydra_brains.ofp, hydra_targets[target_no]->port, hydra_targets[hydra_heads[head_no]->target_no]->target);
-#endif
-      if (strcmp(hydra_options.service, "mssql") == 0)
-        service_mssql(hydra_targets[target_no]->ip, hydra_heads[head_no]->sp[1], options, hydra_options.miscptr, hydra_brains.ofp, hydra_targets[target_no]->port, hydra_targets[hydra_heads[head_no]->target_no]->target);
-#ifdef LIBOPENSSL
-      if (strcmp(hydra_options.service, "oracle-listener") == 0)
-        service_oracle_listener(hydra_targets[target_no]->ip, hydra_heads[head_no]->sp[1], options, hydra_options.miscptr, hydra_brains.ofp, hydra_targets[target_no]->port, hydra_targets[hydra_heads[head_no]->target_no]->target);
-      if (strcmp(hydra_options.service, "oracle-sid") == 0)
-        service_oracle_sid(hydra_targets[target_no]->ip, hydra_heads[head_no]->sp[1], options, hydra_options.miscptr, hydra_brains.ofp, hydra_targets[target_no]->port, hydra_targets[hydra_heads[head_no]->target_no]->target);
-#endif
-#ifdef LIBORACLE
-      if (strcmp(hydra_options.service, "oracle") == 0)
-        service_oracle(hydra_targets[target_no]->ip, hydra_heads[head_no]->sp[1], options, hydra_options.miscptr, hydra_brains.ofp, hydra_targets[target_no]->port, hydra_targets[hydra_heads[head_no]->target_no]->target);
-#endif
-#ifdef LIBPOSTGRES
-      if (strcmp(hydra_options.service, "postgres") == 0)
-        service_postgres(hydra_targets[target_no]->ip, hydra_heads[head_no]->sp[1], options, hydra_options.miscptr, hydra_brains.ofp, hydra_targets[target_no]->port, hydra_targets[hydra_heads[head_no]->target_no]->target);
-#endif
-#ifdef LIBFIREBIRD
-      if (strcmp(hydra_options.service, "firebird") == 0)
-        service_firebird(hydra_targets[target_no]->ip, hydra_heads[head_no]->sp[1], options, hydra_options.miscptr, hydra_brains.ofp, hydra_targets[target_no]->port, hydra_targets[hydra_heads[head_no]->target_no]->target);
-#endif
-#ifdef LIBAFP
-      if (strcmp(hydra_options.service, "afp") == 0)
-        service_afp(hydra_targets[target_no]->ip, hydra_heads[head_no]->sp[1], options, hydra_options.miscptr, hydra_brains.ofp, hydra_targets[target_no]->port, hydra_targets[hydra_heads[head_no]->target_no]->target);
-#endif
-#ifdef LIBNCP
-      if (strcmp(hydra_options.service, "ncp") == 0)
-        service_ncp(hydra_targets[target_no]->ip, hydra_heads[head_no]->sp[1], options, hydra_options.miscptr, hydra_brains.ofp, hydra_targets[target_no]->port, hydra_targets[hydra_heads[head_no]->target_no]->target);
-#endif
-      if (strcmp(hydra_options.service, "pcanywhere") == 0)
-        service_pcanywhere(hydra_targets[target_no]->ip, hydra_heads[head_no]->sp[1], options, hydra_options.miscptr, hydra_brains.ofp, hydra_targets[target_no]->port, hydra_targets[hydra_heads[head_no]->target_no]->target);
-      if (strcmp(hydra_options.service, "cvs") == 0)
-        service_cvs(hydra_targets[target_no]->ip, hydra_heads[head_no]->sp[1], options, hydra_options.miscptr, hydra_brains.ofp, hydra_targets[target_no]->port, hydra_targets[hydra_heads[head_no]->target_no]->target);
-#ifdef LIBSVN
-      if (strcmp(hydra_options.service, "svn") == 0)
-        service_svn(hydra_targets[target_no]->ip, hydra_heads[head_no]->sp[1], options, hydra_options.miscptr, hydra_brains.ofp, hydra_targets[target_no]->port, hydra_targets[hydra_heads[head_no]->target_no]->target);
-#endif
-      if (strcmp(hydra_options.service, "snmp") == 0)
-        service_snmp(hydra_targets[target_no]->ip, hydra_heads[head_no]->sp[1], options, hydra_options.miscptr, hydra_brains.ofp, hydra_targets[target_no]->port, hydra_targets[hydra_heads[head_no]->target_no]->target);
-#ifdef LIBOPENSSL
-      if ((strcmp(hydra_options.service, "smb") == 0) || (strcmp(hydra_options.service, "smbnt") == 0))
-        service_smb(hydra_targets[target_no]->ip, hydra_heads[head_no]->sp[1], options, hydra_options.miscptr, hydra_brains.ofp, hydra_targets[target_no]->port, hydra_targets[hydra_heads[head_no]->target_no]->target);
-#endif
-#ifdef LIBSAPR3
-      if (strcmp(hydra_options.service, "sapr3") == 0)
-        service_sapr3(hydra_targets[target_no]->ip, hydra_heads[head_no]->sp[1], options, hydra_options.miscptr, hydra_brains.ofp, hydra_targets[target_no]->port, hydra_targets[hydra_heads[head_no]->target_no]->target);
-#endif
-#ifdef LIBSSH
-      if (strcmp(hydra_options.service, "ssh") == 0)
-        service_ssh(hydra_targets[target_no]->ip, hydra_heads[head_no]->sp[1], options, hydra_options.miscptr, hydra_brains.ofp, hydra_targets[target_no]->port, hydra_targets[hydra_heads[head_no]->target_no]->target);
-      if (strcmp(hydra_options.service, "sshkey") == 0)
-        service_sshkey(hydra_targets[target_no]->ip, hydra_heads[head_no]->sp[1], options, hydra_options.miscptr, hydra_brains.ofp, hydra_targets[target_no]->port, hydra_targets[hydra_heads[head_no]->target_no]->target);
-#endif
-      if (strcmp(hydra_options.service, "smtp") == 0)
-        service_smtp(hydra_targets[target_no]->ip, hydra_heads[head_no]->sp[1], options, hydra_options.miscptr, hydra_brains.ofp, hydra_targets[target_no]->port, hydra_targets[hydra_heads[head_no]->target_no]->target);
-      if (strcmp(hydra_options.service, "smtp-enum") == 0)
-        service_smtp_enum(hydra_targets[target_no]->ip, hydra_heads[head_no]->sp[1], options, hydra_options.miscptr, hydra_brains.ofp, hydra_targets[target_no]->port, hydra_targets[hydra_heads[head_no]->target_no]->target);
-      if (strcmp(hydra_options.service, "teamspeak") == 0)
-        service_teamspeak(hydra_targets[target_no]->ip, hydra_heads[head_no]->sp[1], options, hydra_options.miscptr, hydra_brains.ofp, hydra_targets[target_no]->port, hydra_targets[hydra_heads[head_no]->target_no]->target);
-#ifdef LIBOPENSSL
-      if (strcmp(hydra_options.service, "sip") == 0)
-        service_sip(hydra_targets[target_no]->ip, hydra_heads[head_no]->sp[1], options, hydra_options.miscptr, hydra_brains.ofp, hydra_targets[target_no]->port, hydra_targets[hydra_heads[head_no]->target_no]->target);
-#endif
-      if (strcmp(hydra_options.service, "xmpp") == 0)
-        service_xmpp(hydra_targets[target_no]->target, hydra_targets[target_no]->ip, hydra_heads[head_no]->sp[1], options, hydra_options.miscptr, hydra_brains.ofp, hydra_targets[target_no]->port, hydra_targets[hydra_heads[head_no]->target_no]->target);
-      if (strcmp(hydra_options.service, "irc") == 0)
-        service_irc(hydra_targets[target_no]->ip, hydra_heads[head_no]->sp[1], options, hydra_options.miscptr, hydra_brains.ofp, hydra_targets[target_no]->port, hydra_targets[hydra_heads[head_no]->target_no]->target);
-#ifdef LIBOPENSSL
-      if (strcmp(hydra_options.service, "rdp") == 0)
-        service_rdp(hydra_targets[target_no]->ip, hydra_heads[head_no]->sp[1], options, hydra_options.miscptr, hydra_brains.ofp, hydra_targets[target_no]->port, hydra_targets[hydra_heads[head_no]->target_no]->target);
-#endif
-      if (strcmp(hydra_options.service, "s7-300") == 0)
-        service_s7_300(hydra_targets[target_no]->ip, hydra_heads[head_no]->sp[1], options, hydra_options.miscptr, hydra_brains.ofp, hydra_targets[target_no]->port, hydra_targets[hydra_heads[head_no]->target_no]->target);
-      if (strcmp(hydra_options.service, "rtsp") == 0)
-        service_rtsp(hydra_targets[target_no]->ip, hydra_heads[head_no]->sp[1], options, hydra_options.miscptr, hydra_brains.ofp, hydra_targets[target_no]->port, hydra_targets[hydra_heads[head_no]->target_no]->target);
-      if (strcmp(hydra_options.service, "rpcap") == 0)
-        service_rpcap(hydra_targets[target_no]->ip, hydra_heads[head_no]->sp[1], options, hydra_options.miscptr, hydra_brains.ofp, hydra_targets[target_no]->port, hydra_targets[hydra_heads[head_no]->target_no]->target);
-#ifdef HAVE_GCRYPT
-      if (strcmp(hydra_options.service, "radmin2") == 0)
-        service_radmin2(hydra_targets[target_no]->ip, hydra_heads[head_no]->sp[1], options, hydra_options.miscptr, hydra_brains.ofp, hydra_targets[target_no]->port, hydra_targets[hydra_heads[head_no]->target_no]->target);
-#endif
-      // ADD NEW SERVICES HERE
-=======
->>>>>>> cea00533
 
       // FIXME: dirty workaround here
       if (strcmp(hydra_options.service, "xmpp") == 0) {
@@ -3341,12 +3085,14 @@
       printf("[WARNING] the rdp module is currently reported to be unreliable, most likely against new Windows version. Please test, report - and if possible, fix.\n");
       i = 1;
     }
-    if (strcmp(hydra_options.service, "radmin2") == 0)
+    if (strcmp(hydra_options.service, "radmin2") == 0) {
 #ifdef HAVE_GCRYPT
       i = 1;
 #else
-      bail("Compiled without gcrypt support");
-#endif
+      bail("hydra was not compiled with gcrypt support, radmin2 module can not be used");
+#endif
+    }
+
     // ADD NEW SERVICES HERE
 
 
