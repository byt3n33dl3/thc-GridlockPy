--- conflicted
+++ resolved
@@ -1281,15 +1281,7 @@
     ptr++;
   if (*ptr != 0)
     *ptr++ = 0;
-<<<<<<< HEAD
-  cond = ptr;
-  while (*ptr != 0 && (*ptr != ':' || *(ptr - 1) == '\\'))
-    ptr++;
-  if (*ptr != 0)
-    *ptr++ = 0;
-  optional1 = ptr;
-=======
-
+  
   if ((ptr2 = rindex(ptr, ':')) != NULL) {
     cond = ptr2 + 1;
     *ptr2 = 0;
@@ -1305,7 +1297,6 @@
     optional1 = NULL;
   else
     optional1 = ptr;
->>>>>>> 78387c1a
 
   if (strstr(url, "\\:") != NULL) {
     if ((ptr = malloc(strlen(url))) != NULL) {
@@ -1351,16 +1342,10 @@
     // by default condition is a fail
     success_cond = 0;
   }
-<<<<<<< HEAD
-  
-  //fprintf(stderr, "miscptr: %s, url=%s, variables=%s, ptr=%s, optional1: %s, cond: %s (%d)\n", miscptr, url, variables, ptr, optional1, cond, success_cond);
-  
-=======
 
   // printf("miscptr: %s, url=%s, variables=%s, ptr=%s, optional1: %s, cond: %s
   // (%d)\n", miscptr, url, variables, ptr, optional1, cond, success_cond);
-
->>>>>>> 78387c1a
+  
   /*
    * Parse the user-supplied options.
    * Beware of the backslashes (\)!
