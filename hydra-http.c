#include "hydra-http.h"
#include "sasl.h"

extern char *HYDRA_EXIT;
char *webtarget = NULL;
char *slash = "/";
char *http_buf = NULL;

#define END_CONDITION_MAX_LEN 100
static char end_condition[END_CONDITION_MAX_LEN];
int end_condition_type = -1;

#define MAX_STATUS_CODE_SIZE 10
int *match_status_code;

int32_t webport;
int32_t http_auth_mechanism = AUTH_UNASSIGNED;

void freeMemory(void **ptr) {
  if (ptr != NULL && *ptr != NULL) {
    free(*ptr);
    *ptr = NULL;
  }
}

#define freeM(p) freeMemory((void **)(&(p)))

int32_t start_http(int32_t s, char *ip, int32_t port, unsigned char options, char *miscptr, FILE *fp, char *type, ptr_header_node ptr_head) {
  char *empty = "";
  char *login, *pass, *buffer, buffer2[500];
  char *header;
  char *ptr, *fooptr;
  int32_t complete_line = 0, buffer_size;
  char tmpreplybuf[1024] = "", *tmpreplybufptr;

  if (strlen(login = hydra_get_next_login()) == 0)
    login = empty;
  if (strlen(pass = hydra_get_next_password()) == 0)
    pass = empty;

  if (strcmp(type, "POST") == 0)
    add_header(&ptr_head, "Content-Length", "0", HEADER_TYPE_DEFAULT);

  header = stringify_headers(&ptr_head);

  buffer_size = strlen(header) + 500;
  if (!(buffer = (char *)malloc(buffer_size))) {
    freeM(header);
    return 3;
  }

  // we must reset this if buf is NULL and we do MD5 digest
  if (http_buf == NULL && http_auth_mechanism == AUTH_DIGESTMD5)
    http_auth_mechanism = AUTH_BASIC;

  if (use_proxy > 0 && proxy_count > 0)
    selected_proxy = random() % proxy_count;

  switch (http_auth_mechanism) {
  case AUTH_BASIC:
    sprintf(buffer2, "%.50s:%.50s", login, pass);
    hydra_tobase64((unsigned char *)buffer2, strlen(buffer2), sizeof(buffer2));

    /* again: no snprintf to be portable. don't worry, buffer can't overflow */
    if (use_proxy == 1 && proxy_authentication[selected_proxy] != NULL)
      sprintf(buffer,
              "%s http://%s:%d%.250s HTTP/1.1\r\nHost: %s\r\nConnection: "
              "close\r\nAuthorization: Basic %s\r\nProxy-Authorization: Basic "
              "%s\r\nUser-Agent: Mozilla/4.0 (Hydra)\r\n%s\r\n",
              type, webtarget, webport, miscptr, webtarget, buffer2, proxy_authentication[selected_proxy], header);
    else {
      if (use_proxy == 1)
        sprintf(buffer,
                "%s http://%s:%d%.250s HTTP/1.1\r\nHost: %s\r\nConnection: "
                "close\r\nAuthorization: Basic %s\r\nUser-Agent: Mozilla/4.0 "
                "(Hydra)\r\n%s\r\n",
                type, webtarget, webport, miscptr, webtarget, buffer2, header);
      else
        sprintf(buffer,
                "%s %.250s HTTP/1.1\r\nHost: %s\r\nConnection: "
                "close\r\nAuthorization: Basic %s\r\nUser-Agent: Mozilla/4.0 "
                "(Hydra)\r\n%s\r\n",
                type, miscptr, webtarget, buffer2, header);
    }
    if (debug)
      hydra_report(stderr, "C:%s\n", buffer);
    break;

#ifdef LIBOPENSSL
  case AUTH_DIGESTMD5: {
    char *pbuffer, *result;

    pbuffer = hydra_strcasestr(http_buf, "WWW-Authenticate: Digest ");
    strncpy(buffer, pbuffer + strlen("WWW-Authenticate: Digest "), buffer_size - 1);
    buffer[buffer_size - 1] = '\0';

    fooptr = buffer2;
    result = sasl_digest_md5(fooptr, login, pass, buffer, miscptr, type, webtarget, webport, header);
    if (result == NULL) {
      freeM(buffer);
      freeM(header);
      return 3;
    }

    if (debug)
      hydra_report(stderr, "C:%s\n", buffer2);
    strcpy(buffer, buffer2);
  } break;
#endif

  case AUTH_NTLM: {
    unsigned char buf1[4096];
    unsigned char buf2[4096];
    char *pos = NULL;

    // send auth and receive challenge
    // send auth request: let the server send it's own hostname and domainname
    buildAuthRequest((tSmbNtlmAuthRequest *)buf2, 0, NULL, NULL);
    to64frombits(buf1, buf2, SmbLength((tSmbNtlmAuthRequest *)buf2));

    /* to be portable, no snprintf, buffer is big enough so it can't overflow */
    // send the first..
    if (use_proxy == 1 && proxy_authentication[selected_proxy] != NULL)
      sprintf(buffer,
              "%s http://%s:%d%s HTTP/1.1\r\nHost: %s\r\nAuthorization: NTLM "
              "%s\r\nProxy-Authorization: Basic %s\r\nUser-Agent: Mozilla/4.0 "
              "(Hydra)\r\n%s\r\n",
              type, webtarget, webport, miscptr, webtarget, buf1, proxy_authentication[selected_proxy], header);
    else {
      if (use_proxy == 1)
        sprintf(buffer,
                "%s http://%s:%d%s HTTP/1.1\r\nHost: %s\r\nAuthorization: NTLM "
                "%s\r\nUser-Agent: Mozilla/4.0 (Hydra)\r\n%s\r\n",
                type, webtarget, webport, miscptr, webtarget, buf1, header);
      else
        sprintf(buffer,
                "%s %s HTTP/1.1\r\nHost: %s\r\nAuthorization: NTLM "
                "%s\r\nUser-Agent: Mozilla/4.0 (Hydra)\r\n%s\r\n",
                type, miscptr, webtarget, buf1, header);
    }

    if (hydra_send(s, buffer, strlen(buffer), 0) < 0) {
      freeM(buffer);
      freeM(header);
      return 1;
    }

    // receive challenge
    if (http_buf != NULL)
      freeM(http_buf);

    http_buf = hydra_receive_line(s);
    if (http_buf == NULL) {
      if (verbose)
        hydra_report(stderr, "[ERROR] Server did not answer\n");
      freeM(buffer);
      freeM(header);
      return 3;
    }

    pos = hydra_strcasestr(http_buf, "WWW-Authenticate: NTLM ");
    if (pos != NULL) {
      char *str;

      pos += 23;
      if ((str = strchr(pos, '\r')) != NULL) {
        pos[str - pos] = 0;
      }
      if ((str = strchr(pos, '\n')) != NULL) {
        pos[str - pos] = 0;
      }
    } else {
      hydra_report(stderr, "[ERROR] It is not NTLM authentication type\n");
      return 3;
    }

    // recover challenge
    from64tobits((char *)buf1, pos);
    freeM(http_buf);

    // Send response
    buildAuthResponse((tSmbNtlmAuthChallenge *)buf1, (tSmbNtlmAuthResponse *)buf2, 0, login, pass, NULL, NULL);
    to64frombits(buf1, buf2, SmbLength((tSmbNtlmAuthResponse *)buf2));

    // create the auth response
    if (use_proxy == 1 && proxy_authentication[selected_proxy] != NULL)
      sprintf(buffer,
              "%s http://%s:%d%s HTTP/1.1\r\nHost: %s\r\nAuthorization: NTLM "
              "%s\r\nProxy-Authorization: Basic %s\r\nUser-Agent: Mozilla/4.0 "
              "(Hydra)\r\n%s\r\n",
              type, webtarget, webport, miscptr, webtarget, buf1, proxy_authentication[selected_proxy], header);
    else {
      if (use_proxy == 1)
        sprintf(buffer,
                "%s http://%s:%d%s HTTP/1.1\r\nHost: %s\r\nAuthorization: NTLM "
                "%s\r\nUser-Agent: Mozilla/4.0 (Hydra)\r\n%s\r\n",
                type, webtarget, webport, miscptr, webtarget, buf1, header);
      else
        sprintf(buffer,
                "%s %s HTTP/1.1\r\nHost: %s\r\nAuthorization: NTLM "
                "%s\r\nUser-Agent: Mozilla/4.0 (Hydra)\r\n%s\r\n",
                type, miscptr, webtarget, buf1, header);
    }

    if (debug)
      hydra_report(stderr, "C:%s\n", buffer);
  } break;
  }

  if (hydra_send(s, buffer, strlen(buffer), 0) < 0) {
    freeM(buffer);
    freeM(header);
    return 1;
  }

  if (http_buf != NULL)
    freeM(http_buf);
  http_buf = hydra_receive_line(s);
  complete_line = 0;
  tmpreplybuf[0] = 0;

  while (http_buf != NULL && (strstr(http_buf, "HTTP/1.") == NULL || (strchr(http_buf, '\n') == NULL && complete_line == 0))) {
    if (debug)
      printf("il: %d, tmpreplybuf: %s, http_buf: %s\n", complete_line, tmpreplybuf, http_buf);
    if (tmpreplybuf[0] == 0 && strstr(http_buf, "HTTP/1.") != NULL) {
      strncpy(tmpreplybuf, http_buf, sizeof(tmpreplybuf) - 1);
      tmpreplybuf[sizeof(tmpreplybuf) - 1] = 0;
      freeM(http_buf);
      http_buf = hydra_receive_line(s);
    } else if (tmpreplybuf[0] != 0) {
      complete_line = 1;
      if ((tmpreplybufptr = (char *) malloc(strlen(tmpreplybuf) + strlen(http_buf) + 1)) != NULL) {
        strcpy(tmpreplybufptr, tmpreplybuf);
        strcat(tmpreplybufptr, http_buf);
        freeM(http_buf);
        http_buf = tmpreplybufptr;
        if (debug)
          printf("http_buf now: %s\n", http_buf);
      }
    } else {
      freeM(http_buf);
      http_buf = hydra_receive_line(s);
    }
  }

  // if server cut the connection, just exit cleanly or
  // this will be an infinite loop
  if (http_buf == NULL) {
    if (verbose)
      hydra_report(stderr, "[ERROR] Server did not answer\n");
    freeM(buffer);
    freeM(header);
    return 3;
  }

  if (debug)
    hydra_report(stderr, "S:%s\n", http_buf);

  ptr = ((char *)strchr(http_buf, ' '));
  if (ptr != NULL)
    ptr++;

  // check status
<<<<<<< HEAD
  if (match_status_code != NULL) {
    for (int i = 0; i < sizeof(*match_status_code) / sizeof(int); i++) {
=======
  if (match_status_code != NULL && match_status_code[0] != 0) {
    for (int i = 0; match_status_code[i]; i++) {
      if(match_status_code[i] == 0)
        continue;
>>>>>>> 9feb2d9e
      if (match_status_code[i] == atoi(ptr)) {
        if (end_condition_type == -1) {
          if (debug)
            hydra_report(stderr, "Status code condition %d match.\n", match_status_code[i]);
          hydra_report_found_host(port, ip, "www", fp);
          hydra_completed_pair_found();

          if (http_buf != NULL) {
            freeM(http_buf);
          }

          goto finish;
        }
      }
    }
    
    if (end_condition_type == -1) {
      // Skip when status codes do not match
      hydra_completed_pair();
      if (http_buf != NULL) {
        freeM(http_buf);
      }
      goto finish;
    }
  }

  if (ptr != NULL && (*ptr == '2' || *ptr == '3' || strncmp(ptr, "403", 3) == 0 || strncmp(ptr, "404", 3) == 0)) {
#ifdef HAVE_PCRE
    if (end_condition_type >= 0 && hydra_string_match(http_buf, end_condition) != end_condition_type) {
#else
    if (end_condition_type >= 0 && (strstr(http_buf, end_condition) == NULL ? 0 : 1) != end_condition_type) {
#endif
      if (debug)
        hydra_report(stderr, "End condition not match continue.\n");
      hydra_completed_pair();
    } else {
      if (debug)
        hydra_report(stderr, "END condition %s match.\n", end_condition);
      hydra_report_found_host(port, ip, "www", fp);
      hydra_completed_pair_found();
    }
    if (http_buf != NULL) {
      freeM(http_buf);
    }
  } else {
    if (ptr != NULL && *ptr != '4')
      fprintf(stderr, "[WARNING] Unusual return code: %.3s for %s:%s\n", (char *)ptr, login, pass);

    // the first authentication type failed, check the type from server header
    if ((hydra_strcasestr(http_buf, "WWW-Authenticate: Basic") == NULL) && (http_auth_mechanism == AUTH_BASIC)) {
      // seems the auth supported is not Basic scheme so testing further
      int32_t find_auth = 0;

      if (hydra_strcasestr(http_buf, "WWW-Authenticate: NTLM") != NULL) {
        http_auth_mechanism = AUTH_NTLM;
        find_auth = 1;
      }
#ifdef LIBOPENSSL
      if (hydra_strcasestr(http_buf, "WWW-Authenticate: Digest") != NULL) {
        http_auth_mechanism = AUTH_DIGESTMD5;
        find_auth = 1;
      }
#endif

      if (find_auth) {
        //        free(http_buf);
        //        http_buf = NULL;
        freeM(buffer);
        freeM(header);
        return 1;
      }
    }
    hydra_completed_pair();
  }
  //  free(http_buf);
  //  http_buf = NULL;
finish:
  freeM(buffer);
  freeM(header);
  if (memcmp(hydra_get_next_pair(), &HYDRA_EXIT, sizeof(HYDRA_EXIT)) == 0)
    return 3;

  return 1;
}

void service_http(char *ip, int32_t sp, unsigned char options, char *miscptr, FILE *fp, int32_t port, char *hostname, char *type) {
  int32_t run = 1, next_run = 1, sock = -1;
  int32_t myport = PORT_HTTP, mysslport = PORT_HTTP_SSL;
  char *ptr, *ptr2;
  ptr_header_node ptr_head = NULL;
#ifdef AF_INET6
  unsigned char addr6[sizeof(struct in6_addr)];
#endif

  hydra_register_socket(sp);
  if (memcmp(hydra_get_next_pair(), &HYDRA_EXIT, sizeof(HYDRA_EXIT)) == 0)
    return;

  if (strlen(miscptr) == 0)
    miscptr = strdup("/");
  if (port != 0)
    webport = port;
  else if ((options & OPTION_SSL) == 0)
    webport = myport;
  else
    webport = mysslport;

  /* normalise the webtarget for ipv6/port number */
  webtarget = (char *) malloc(strlen(hostname) + 1 /* null */ + 6 /* :65535  */
#ifdef AF_INET6
                     + 2 /* [] */
#endif
  );
#ifdef AF_INET6
  /* let libc decide if target is an ipv6 address */
  if (inet_pton(AF_INET6, hostname, addr6)) {
    ptr = webtarget + sprintf(webtarget, "[%s]", hostname);
  } else {
#endif
    ptr = webtarget + sprintf(webtarget, "%s", hostname);
#ifdef AF_INET6
  }
#endif
  if (options & OPTION_SSL && webport != PORT_HTTP_SSL || !(options & OPTION_SSL) && webport != PORT_HTTP) {
    sprintf(ptr, ":%d", webport);
  }
  ptr = NULL;

  /* Advance to options string */
  ptr = miscptr;
  while (*ptr != 0 && (*ptr != ':' || *(ptr - 1) == '\\'))
    ptr++;
  if (*ptr != 0)
    *ptr++ = 0;
  optional1 = ptr;

  if (!parse_options(optional1,
                     &ptr_head)) // this function is in hydra-http-form.c !!
    run = 4;

  if (http_auth_mechanism == AUTH_UNASSIGNED)
    http_auth_mechanism = AUTH_BASIC;

  while (1) {
    next_run = 0;
    switch (run) {
    case 1: /* connect and service init function */
    {
      if (sock >= 0)
        sock = hydra_disconnect(sock);
      if ((options & OPTION_SSL) == 0) {
        if (port != 0)
          myport = port;
        sock = hydra_connect_tcp(ip, myport);
        port = myport;
      } else {
        if (port != 0)
          mysslport = port;
        sock = hydra_connect_ssl(ip, mysslport, hostname);
        port = mysslport;
      }
      if (sock < 0) {
        if (quiet != 1)
          fprintf(stderr, "[ERROR] Child with pid %d terminating, can not connect\n", (int32_t)getpid());
        hydra_child_exit(1);
      }
      next_run = 2;
      break;
    }
    case 2: /* run the cracking function */
      next_run = start_http(sock, ip, port, options, miscptr, fp, type, ptr_head);
      break;
    case 3: /* clean exit */
      if (sock >= 0)
        sock = hydra_disconnect(sock);
      hydra_child_exit(0);
      return;
    default:
      fprintf(stderr, "[ERROR] Caught unknown return code, exiting!\n");
      hydra_child_exit(0);
    }
    run = next_run;
  }
}

void service_http_get(char *ip, int32_t sp, unsigned char options, char *miscptr, FILE *fp, int32_t port, char *hostname) { service_http(ip, sp, options, miscptr, fp, port, hostname, "GET"); }

void service_http_post(char *ip, int32_t sp, unsigned char options, char *miscptr, FILE *fp, int32_t port, char *hostname) { service_http(ip, sp, options, miscptr, fp, port, hostname, "POST"); }

void service_http_head(char *ip, int32_t sp, unsigned char options, char *miscptr, FILE *fp, int32_t port, char *hostname) { service_http(ip, sp, options, miscptr, fp, port, hostname, "HEAD"); }

int32_t service_http_init(char *ip, int32_t sp, unsigned char options, char *miscptr, FILE *fp, int32_t port, char *hostname) {
  // called before the childrens are forked off, so this is the function
  // which should be filled if initial connections and service setup has to be
  // performed once only.
  //
  // fill if needed.
  //
  // return codes:
  //   0 all OK
  //   -1  error, hydra will exit, so print a good error message here

  /*POU CODE */



  char *misc = (char *)malloc(strlen(miscptr) + 1);
  char *cp = misc;
  memset(misc, '\0', strlen(miscptr));
  strcpy(misc, miscptr);

  const char *delim = ":";
  char *p = NULL;
<<<<<<< HEAD
  char *match_text_start = NULL;
=======
  char* match_text_start = NULL;
  memset(match_status_code, '\0', MAX_STATUS_CODE_SIZE);
>>>>>>> 9feb2d9e

#if defined __APPLE__ || __linux__ || __unix__
  while ((p = strtok_r(NULL, delim, &misc))) {
#endif

#ifdef _WIN32
    while ((p = strtok_s(NULL, delim, &misc))) {
#endif

      if (strstr(p, "r=") != NULL || strstr(p, "R=") != NULL) {
        if (strlen(p) < 3) {
          hydra_report(stderr, "Invalid status code, eg: 200 or 200|400.");
<<<<<<< HEAD
          freeM(misc);
=======
          free(cp);
          misc = NULL;
>>>>>>> 9feb2d9e
          return -1;
        }
        
        int *status_tmp = (int *) malloc(MAX_STATUS_CODE_SIZE * sizeof(int));

        char tmp;
        int value, n;
        int pos = 0;

        p += 2;

        while (p) {
          n = sscanf(p, "%3d%c", &value, &tmp);

          if ((n != 1 && tmp != '|') || value > 1000) {
            hydra_report(stderr, "Invalid status code, eg: 200 or 200|400.");
<<<<<<< HEAD
            freeM(misc);
=======
            free(cp);
>>>>>>> 9feb2d9e
            return -1;
          }

          status_tmp[pos++] = value;

<<<<<<< HEAD
          if (pos > MAX_STATUS_CODE_SIZE) {
            hydra_report(stderr, "Match up to %d status codes.", MAX_STATUS_CODE_SIZE);
            freeM(misc);
=======
          if (pos >= MAX_STATUS_CODE_SIZE) {
            hydra_report(stderr, "Status code quantity must be less than %d", MAX_STATUS_CODE_SIZE);
            free(cp);
>>>>>>> 9feb2d9e
            return -1;
          }

          if (n == 1) {
            break;
          }

          p = strchr(p, '|');

          if (p) {
            ++p;
          }
        }

        match_status_code = (int *) malloc(pos * sizeof(int));
        for(int i = 0; i < pos; i++) {
          match_status_code[i] = status_tmp[i];
        }
        freeM(status_tmp);
      }

      if (strstr(p, "F=") != NULL || strstr(p, "S=") != NULL) {
        int size = 0;
        if (misc != NULL && strlen(misc) != 0) {
          size += strlen(misc) + 1;
        }
        size += strlen(p);
        if(size == strlen(p)) {
          match_text_start = p;
        } else {
          match_text_start = (char *) realloc(p, size);
        }
      
        if (misc != NULL && strlen(misc) != 0) {
          strcat(match_text_start, ":");
          strcat(match_text_start, misc);
        }
        break;
      }
    }

    if (match_text_start != NULL) {
      if (match_text_start[0] == 'F')
        end_condition_type = 0;
      else
        end_condition_type = 1;

      int condition_len = strlen(match_text_start);
      memset(end_condition, 0, END_CONDITION_MAX_LEN);

      if (condition_len >= END_CONDITION_MAX_LEN) {
        hydra_report(stderr, "Condition string cannot be bigger than %u.", END_CONDITION_MAX_LEN);
<<<<<<< HEAD
        freeM(misc);
        freeM(match_text_start);
=======
        free(cp);
        
>>>>>>> 9feb2d9e
        return -1;
      }

      // copy condition witout starting string (F= or S=  2char)
      strncpy(end_condition, match_text_start + 2, condition_len - 2);
      if (debug)
        hydra_report(stderr, "End condition is %s, mod is %d\n", end_condition, end_condition_type);

<<<<<<< HEAD
      freeM(match_text_start);

=======
>>>>>>> 9feb2d9e
      if (debug)
        hydra_report(stderr, "Modificated options:%s\n", miscptr);
    }

    free(cp);

    return 0;
  }

  void usage_http(const char *service) {
    printf("Module %s requires the page to authenticate.\n"
           "The following parameters are optional:\n"
           " (a|A)=auth-type   specify authentication mechanism to use: BASIC, "
           "NTLM or MD5\n"
           " (h|H)=My-Hdr\\: foo   to send a user defined HTTP header with each "
           "request\n"
           " (r|R)=check for status code in the HTTP reply. If the reply status code\n"
           "       matches it, it is judged as successful \n"
           " (F|S)=check for text in the HTTP reply. S= means if this text is "
           "found, a\n"
           "       valid account has been found, F= means if this string is "
           "present the\n"
           "       combination is invalid. Note: this must be the last option "
           "supplied.\n"
           "For example:  \"/secret\" or \"http://bla.com/foo/bar:H=Cookie\\: "
           "sessid=aaaa\" or \"https://test.com:8080/members:A=NTLM\"\n\n",
           service);
  }<|MERGE_RESOLUTION|>--- conflicted
+++ resolved
@@ -261,15 +261,8 @@
     ptr++;
 
   // check status
-<<<<<<< HEAD
   if (match_status_code != NULL) {
     for (int i = 0; i < sizeof(*match_status_code) / sizeof(int); i++) {
-=======
-  if (match_status_code != NULL && match_status_code[0] != 0) {
-    for (int i = 0; match_status_code[i]; i++) {
-      if(match_status_code[i] == 0)
-        continue;
->>>>>>> 9feb2d9e
       if (match_status_code[i] == atoi(ptr)) {
         if (end_condition_type == -1) {
           if (debug)
@@ -483,12 +476,7 @@
 
   const char *delim = ":";
   char *p = NULL;
-<<<<<<< HEAD
   char *match_text_start = NULL;
-=======
-  char* match_text_start = NULL;
-  memset(match_status_code, '\0', MAX_STATUS_CODE_SIZE);
->>>>>>> 9feb2d9e
 
 #if defined __APPLE__ || __linux__ || __unix__
   while ((p = strtok_r(NULL, delim, &misc))) {
@@ -501,12 +489,7 @@
       if (strstr(p, "r=") != NULL || strstr(p, "R=") != NULL) {
         if (strlen(p) < 3) {
           hydra_report(stderr, "Invalid status code, eg: 200 or 200|400.");
-<<<<<<< HEAD
           freeM(misc);
-=======
-          free(cp);
-          misc = NULL;
->>>>>>> 9feb2d9e
           return -1;
         }
         
@@ -523,25 +506,15 @@
 
           if ((n != 1 && tmp != '|') || value > 1000) {
             hydra_report(stderr, "Invalid status code, eg: 200 or 200|400.");
-<<<<<<< HEAD
             freeM(misc);
-=======
-            free(cp);
->>>>>>> 9feb2d9e
             return -1;
           }
 
           status_tmp[pos++] = value;
 
-<<<<<<< HEAD
           if (pos > MAX_STATUS_CODE_SIZE) {
             hydra_report(stderr, "Match up to %d status codes.", MAX_STATUS_CODE_SIZE);
             freeM(misc);
-=======
-          if (pos >= MAX_STATUS_CODE_SIZE) {
-            hydra_report(stderr, "Status code quantity must be less than %d", MAX_STATUS_CODE_SIZE);
-            free(cp);
->>>>>>> 9feb2d9e
             return -1;
           }
 
@@ -594,13 +567,8 @@
 
       if (condition_len >= END_CONDITION_MAX_LEN) {
         hydra_report(stderr, "Condition string cannot be bigger than %u.", END_CONDITION_MAX_LEN);
-<<<<<<< HEAD
         freeM(misc);
         freeM(match_text_start);
-=======
-        free(cp);
-        
->>>>>>> 9feb2d9e
         return -1;
       }
 
@@ -609,11 +577,8 @@
       if (debug)
         hydra_report(stderr, "End condition is %s, mod is %d\n", end_condition, end_condition_type);
 
-<<<<<<< HEAD
       freeM(match_text_start);
 
-=======
->>>>>>> 9feb2d9e
       if (debug)
         hydra_report(stderr, "Modificated options:%s\n", miscptr);
     }
