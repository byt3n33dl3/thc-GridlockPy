
<<<<<<< HEAD
/* code original by Jan Dlabal <dlabaljan@gmail.com>, partially rewritten by vh,
 rainy tweaks by yvain douard*/
=======
/* code original by Jan Dlabal <dlabaljan@gmail.com>, partially rewritten by vh
 */
>>>>>>> 78387c1a

#include <ctype.h>
#include <math.h>
#include <stdio.h>
#include <stdlib.h>
#include <string.h>
#ifdef __sun
#include <sys/int_types.h>
#elif defined(__FreeBSD__) || defined(__IBMCPP__) || defined(_AIX)
#include <inttypes.h>
#else
#include <stdint.h>
#endif
#include "bfg.h"

bf_option bf_options;

#ifdef HAVE_MATH_H

extern int32_t debug;

static int32_t add_single_char(char ch, char flags, int32_t *crs_len) {
  if ((ch >= '2' && ch <= '9') || ch == '0') {
    if ((flags & BF_NUMS) > 0) {
      printf("[ERROR] character %c defined in -x although the whole number "
             "range was already defined by '1', ignored\n",
             ch);
      return 0;
    }
    // printf("[WARNING] adding character %c for -x, note that '1' will add all
    // numbers from 0-9\n", ch);
  }
  if (tolower((int32_t)ch) >= 'b' && tolower((int32_t)ch) <= 'z') {
    if ((ch <= 'Z' && (flags & BF_UPPER) > 0) || (ch > 'Z' && (flags & BF_UPPER) > 0)) {
      printf("[ERROR] character %c defined in -x although the whole letter "
             "range was already defined by '%c', ignored\n",
             ch, ch <= 'Z' ? 'A' : 'a');
      return 0;
    }
    // printf("[WARNING] adding character %c for -x, note that '%c' will add all
    // %scase letters\n", ch, ch <= 'Z' ? 'A' : 'a', ch <= 'Z' ? "up" : "low");
  }
  (*crs_len)++;
  if (BF_CHARSMAX - *crs_len < 1) {
    free(bf_options.crs);
    fprintf(stderr, "Error: charset specification exceeds %d characters.\n", BF_CHARSMAX);
    return 1;
  } else {
    bf_options.crs[*crs_len - 1] = ch;
    bf_options.crs[*crs_len] = '\0';
  }
  return 0;
}
// return values : 0 on success, 1 on error
//
// note that we check for -x .:.:ab but not for -x .:.:ba
//
int32_t bf_init(char *arg) {
<<<<<<< HEAD
  bf_options.rotate = 0;
  bf_options.strafe = 0;
=======
  bf_options.rain = 0;
>>>>>>> 78387c1a
  int32_t i = 0;
  int32_t crs_len = 0;
  char flags = 0;
  char *tmp = strchr(arg, ':');
	
  if (!tmp) {
    fprintf(stderr, "Error: Invalid option format for -x\n");
    return 1;
  } else {
    tmp[0] = '\0';
  }
  bf_options.from = atoi(arg);
  if (bf_options.from < 1 || bf_options.from > 127) {
    fprintf(stderr, "Error: minimum length must be between 1 and 127, format: "
                    "-x min:max:types\n");
    return 1;
  }
  arg = tmp + 1;
  tmp++;
  if (!arg[0]) {
    fprintf(stderr, "Error: no maximum length specified for -x min:max:types!\n");
    return 1;
  }
  tmp = strchr(arg, ':');
  if (!tmp) {
    fprintf(stderr, "Error: Invalid option format for -x\n");
    return 1;
  } else {
    tmp[0] = '\0';
  }
  bf_options.to = atoi(arg);
  tmp++;

  if (bf_options.from > bf_options.to) {
    fprintf(stderr, "Error: you specified a minimum length higher than the "
                    "maximum length!\n");
    return 1;
  }

  if (tmp[0] == 0) {
    fprintf(stderr, "Error: charset not specified!\n");
    return 1;
  }
  bf_options.crs = malloc(sizeof(char) * BF_CHARSMAX);

  if (bf_options.crs == NULL) {
    fprintf(stderr, "Error: can't allocate enough memory!\n");
    return 1;
  }
  bf_options.crs[0] = 0;

  for (; tmp[i]; i++) {
    if (bf_options.disable_symbols) {
      if (add_single_char(tmp[i], flags, &crs_len) == -1)
        return 1;
    } else {
      switch (tmp[i]) {
      case 'a':
        crs_len += 26;
        if (BF_CHARSMAX - crs_len < 1) {
          free(bf_options.crs);
          fprintf(stderr, "Error: charset specification exceeds %d characters.\n", BF_CHARSMAX);
          return 1;
        } else if (flags & BF_LOWER) {
          free(bf_options.crs);
          fprintf(stderr, "Error: 'a' specified more than once in charset!\n");
          return 1;
        } else {
          strcat(bf_options.crs, "abcdefghijklmnopqrstuvwxyz");
          flags |= BF_LOWER;
        }
        break;

      case 'A':
        crs_len += 26;
        if (BF_CHARSMAX - crs_len < 1) {
          free(bf_options.crs);
          fprintf(stderr, "Error: charset specification exceeds %d characters.\n", BF_CHARSMAX);
          return 1;
        } else if (flags & BF_UPPER) {
          free(bf_options.crs);
          fprintf(stderr, "Error: 'A' specified more than once in charset!\n");
          return 1;
        } else {
          strcat(bf_options.crs, "ABCDEFGHIJKLMNOPQRSTUVWXYZ");
          flags |= BF_UPPER;
        }
        break;

      case '1':
        crs_len += 10;
        if (BF_CHARSMAX - crs_len < 1) {
          free(bf_options.crs);
          fprintf(stderr, "Error: charset specification exceeds %d characters.\n", BF_CHARSMAX);
          return 1;
        } else if (flags & BF_NUMS) {
          free(bf_options.crs);
          fprintf(stderr, "Error: '1' specified more than once in charset!\n");
          return 1;
        } else {
          strcat(bf_options.crs, "0123456789");
          flags |= BF_NUMS;
        }
        break;

      default:
        if (add_single_char(tmp[i], flags, &crs_len) == -1)
          return 1;
        break;
      }
    }
  }
	
  bf_options.crs_len = crs_len;
  bf_options.current = bf_options.from;
<<<<<<< HEAD
  memset((char *) bf_options.state, 0, sizeof(bf_options.state));
  
=======
  memset((char *)bf_options.state, 0, sizeof(bf_options.state));
>>>>>>> 78387c1a
  if (debug)
    printf("[DEBUG] bfg INIT: from %u, to %u, len: %u, set: %s\n", bf_options.from, bf_options.to, bf_options.crs_len, bf_options.crs);

  return 0;
}

uint64_t bf_get_pcount() {
  int32_t i;
  double count = 0;
  uint64_t foo;

  for (i = bf_options.from; i <= bf_options.to; i++)
    count += (pow((double)bf_options.crs_len, (double)i));
  if (count >= 0xffffffff) {
    fprintf(stderr, "\n[ERROR] definition for password bruteforce (-x) "
                    "generates more than 4 billion passwords - this is not a bug in the program, it is just not feasible to try so many attempts. Try a calculator how long that would take. duh.\n");
    exit(-1);
  }

  foo = count / 1;
  return foo;
}

int accu(int value) {
  int i = 0, a;
  for (a = 1; a <= value; ++a) {
    i += a;
  }
  return i;
}

char *bf_next(_Bool rainy) {
  int32_t i, pos = bf_options.current - 1;

  if (bf_options.current > bf_options.to)
    return NULL; // we are done

  if ((bf_options.ptr = malloc(BF_CHARSMAX)) == NULL) {
    fprintf(stderr, "Error: Can not allocate memory for -x data!\n");
    return NULL;
  }

<<<<<<< HEAD
  if(rainy)
  {
  	int mpldisp = bf_options.current/2+3;
	int mplmod2 = bf_options.current % 2;
	int strafeIndex;		
	for(i=0; i<bf_options.current; ++i) {
		if(mplmod2) strafeIndex  = (strafe[loop]+i)%bf_options.current;
		else strafeIndex = (i+mpldisp)%bf_options.current;
						
		bf_options.ptr[i] = bf_options.crs[(bf_options.state[strafeIndex] + bf_options.rotate) % bf_options.crs_len];
		bf_options.rotate += i+1;
		bf_options.strafe += 3;
	}
	#define accu(i) \
	do { \
		int j; \
		for(j=1; j<=i; ++j) k += j; \
	} while(0)

	int k = 0;
	accu(mpl);
	bf_options.rotate[loop] -= k-4;
  }
  else
    for (i = 0; i < bf_options.current; i++)
	  bf_options.ptr[i] = bf_options.crs[bf_options.state[i]];
=======
  if (rainy) {
    for (i = 0; i < bf_options.current; i++) {
      bf_options.ptr[i] = bf_options.crs[(bf_options.state[i] + bf_options.rain) % bf_options.crs_len];
      bf_options.rain += i + 1;
    }
    if (bf_options.crs_len % 10 == 0)
      bf_options.rain -= accu(bf_options.current) - 2;
    else if (bf_options.crs_len % 2 == 0)
      bf_options.rain -= accu(bf_options.current) - 4;
    else if (bf_options.crs_len % 2)
      bf_options.rain -= accu(bf_options.current) - 1;
  } else
    for (i = 0; i < bf_options.current; i++)
      bf_options.ptr[i] = bf_options.crs[bf_options.state[i]];
>>>>>>> 78387c1a
  bf_options.ptr[bf_options.current] = 0;

  if (debug) {
    printf("[DEBUG] bfg IN: len %u, from %u, current %u, to %u, state:", bf_options.crs_len, bf_options.from, bf_options.current, bf_options.to);
    for (i = 0; i < bf_options.current; i++)
      printf(" %u", bf_options.state[i]);
    printf(", x: %s\n", bf_options.ptr);
  }

  while (pos >= 0 && (++bf_options.state[pos]) >= bf_options.crs_len) {
    bf_options.state[pos] = 0;
    pos--;
    bf_options.strafe = 0;
    bf_options.rotate = 0;
  }

  if (pos < 0) {
    bf_options.current++;
    memset((char *)bf_options.state, 0, sizeof(bf_options.state));
  }

  return bf_options.ptr;
}

#endif<|MERGE_RESOLUTION|>--- conflicted
+++ resolved
@@ -1,11 +1,6 @@
 
-<<<<<<< HEAD
 /* code original by Jan Dlabal <dlabaljan@gmail.com>, partially rewritten by vh,
- rainy tweaks by yvain douard*/
-=======
-/* code original by Jan Dlabal <dlabaljan@gmail.com>, partially rewritten by vh
- */
->>>>>>> 78387c1a
+ rainy tweaks by owein <yvain29@gmail.com>*/
 
 #include <ctype.h>
 #include <math.h>
@@ -64,12 +59,9 @@
 // note that we check for -x .:.:ab but not for -x .:.:ba
 //
 int32_t bf_init(char *arg) {
-<<<<<<< HEAD
   bf_options.rotate = 0;
   bf_options.strafe = 0;
-=======
-  bf_options.rain = 0;
->>>>>>> 78387c1a
+
   int32_t i = 0;
   int32_t crs_len = 0;
   char flags = 0;
@@ -185,12 +177,9 @@
 	
   bf_options.crs_len = crs_len;
   bf_options.current = bf_options.from;
-<<<<<<< HEAD
+  
   memset((char *) bf_options.state, 0, sizeof(bf_options.state));
   
-=======
-  memset((char *)bf_options.state, 0, sizeof(bf_options.state));
->>>>>>> 78387c1a
   if (debug)
     printf("[DEBUG] bfg INIT: from %u, to %u, len: %u, set: %s\n", bf_options.from, bf_options.to, bf_options.crs_len, bf_options.crs);
 
@@ -233,7 +222,6 @@
     return NULL;
   }
 
-<<<<<<< HEAD
   if(rainy)
   {
   	int mpldisp = bf_options.current/2+3;
@@ -260,22 +248,7 @@
   else
     for (i = 0; i < bf_options.current; i++)
 	  bf_options.ptr[i] = bf_options.crs[bf_options.state[i]];
-=======
-  if (rainy) {
-    for (i = 0; i < bf_options.current; i++) {
-      bf_options.ptr[i] = bf_options.crs[(bf_options.state[i] + bf_options.rain) % bf_options.crs_len];
-      bf_options.rain += i + 1;
-    }
-    if (bf_options.crs_len % 10 == 0)
-      bf_options.rain -= accu(bf_options.current) - 2;
-    else if (bf_options.crs_len % 2 == 0)
-      bf_options.rain -= accu(bf_options.current) - 4;
-    else if (bf_options.crs_len % 2)
-      bf_options.rain -= accu(bf_options.current) - 1;
-  } else
-    for (i = 0; i < bf_options.current; i++)
-      bf_options.ptr[i] = bf_options.crs[bf_options.state[i]];
->>>>>>> 78387c1a
+
   bf_options.ptr[bf_options.current] = 0;
 
   if (debug) {
