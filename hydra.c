--- conflicted
+++ resolved
@@ -1302,12 +1302,12 @@
 
 void hydra_service_init(int target_no) {
   int x = 99;
-  int i = 0;
+  int i;
   hydra_target* t = hydra_targets[target_no];
   char* miscptr = hydra_options.miscptr;
   FILE* ofp = hydra_brains.ofp;
 
-  for (i = 0; i < sizeof(services) / sizeof(services[0]); i++) {
+  for (i = 0; x == 99 && i < sizeof(services) / sizeof(services[0]); i++) {
       if (strcmp(hydra_options.service, services[i].name) == 0) {
           if (services[i].init) {
               x = services[i].init(t->ip, -1, options, miscptr, ofp, t->port, t->target);
@@ -1315,7 +1315,6 @@
           }
       }
   }
-  // ADD NEW SERVICES HERE
 
   // dirty workaround here:
 #ifdef LIBSSH
@@ -1323,10 +1322,6 @@
     x = service_ssh_init(t->ip, -1, options, login_ptr, ofp, t->port, t->target);
 #endif
 
-<<<<<<< HEAD
-  if (x == 0 || x == 99) {
-      return;
-=======
   if (x != 0 && x != 99) {
     if (x > 0 && x < 4)
       hydra_targets[target_no]->done = x;
@@ -1335,18 +1330,8 @@
     hydra_brains.finished++;
     if (hydra_brains.targets == 1)
       exit(-1);
->>>>>>> 5033c262
-  }
-
-  if (x > 0 && x < 4)
-    hydra_targets[target_no]->done = x;
-  else
-    hydra_targets[target_no]->done = 2;
-  hydra_brains.finished++;
-  if (hydra_brains.targets == 1)
-    exit(-1);
+  }
 }
-
 
 int hydra_spawn_head(int head_no, int target_no) {
   int i;
