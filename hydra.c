/*
 * hydra (c) 2001-2020 by van Hauser / THC <vh@thc.org>
 * https://github.com/vanhauser-thc/thc-hydra
 *
 * Parallized network login hacker.
 * Please don't use in military or secret service organizations, or for illegal
 * purposes. This is a wish and is non-binding.
 * If you ignore this be sure you are not a good person though.
 *
 * License: GNU AFFERO GENERAL PUBLIC LICENSE v3.0, see LICENSE file
 */
#include "hydra.h"
#include "bfg.h"

#ifdef LIBNCURSES
#include <curses.h>
#include <term.h>
#endif

void usage_oracle(const char *service);
void usage_oracle_listener(const char *service);
void usage_cvs(const char *service);
void usage_xmpp(const char *service);
void usage_pop3(const char *service);
void usage_rdp(const char *service);
void usage_s7_300(const char *service);
void usage_nntp(const char *service);
void usage_imap(const char *service);
void usage_smtp_enum(const char *service);
void usage_smtp(const char *service);
void usage_svn(const char *service);
void usage_ncp(const char *service);
void usage_firebird(const char *service);
void usage_mysql(const char *service);
void usage_mongodb(const char *service);
void usage_irc(const char *service);
void usage_postgres(const char *service);
void usage_telnet(const char *service);
void usage_sapr3(const char *service);
void usage_sshkey(const char *service);
void usage_cisco_enable(const char *service);
void usage_cisco(const char *service);
void usage_ldap(const char *service);
void usage_smb(const char *service);
void usage_http_form(const char *service);
void usage_http_proxy(const char *service);
void usage_http_proxy_urlenum(const char *service);
void usage_snmp(const char *service);
void usage_http(const char *service);
void usage_smb2(const char *service);

extern void service_asterisk(char *ip, int32_t sp, unsigned char options, char *miscptr, FILE *fp, int32_t port, char *hostname);
extern void service_telnet(char *ip, int32_t sp, unsigned char options, char *miscptr, FILE *fp, int32_t port, char *hostname);
extern void service_ftp(char *ip, int32_t sp, unsigned char options, char *miscptr, FILE *fp, int32_t port, char *hostname);
extern void service_ftps(char *ip, int32_t sp, unsigned char options, char *miscptr, FILE *fp, int32_t port, char *hostname);
extern void service_pop3(char *ip, int32_t sp, unsigned char options, char *miscptr, FILE *fp, int32_t port, char *hostname);
extern void service_vmauthd(char *ip, int32_t sp, unsigned char options, char *miscptr, FILE *fp, int32_t port, char *hostname);
extern void service_imap(char *ip, int32_t sp, unsigned char options, char *miscptr, FILE *fp, int32_t port, char *hostname);
extern void service_ldap2(char *ip, int32_t sp, unsigned char options, char *miscptr, FILE *fp, int32_t port, char *hostname);
extern void service_ldap3(char *ip, int32_t sp, unsigned char options, char *miscptr, FILE *fp, int32_t port, char *hostname);
extern void service_ldap3_cram_md5(char *ip, int32_t sp, unsigned char options, char *miscptr, FILE *fp, int32_t port, char *hostname);
extern void service_ldap3_digest_md5(char *ip, int32_t sp, unsigned char options, char *miscptr, FILE *fp, int32_t port, char *hostname);
extern void service_adam6500(char *ip, int32_t sp, unsigned char options, char *miscptr, FILE *fp, int32_t port, char *hostname);
extern void service_cisco(char *ip, int32_t sp, unsigned char options, char *miscptr, FILE *fp, int32_t port, char *hostname);
extern void service_cisco_enable(char *ip, int32_t sp, unsigned char options, char *miscptr, FILE *fp, int32_t port, char *hostname);
extern void service_vnc(char *ip, int32_t sp, unsigned char options, char *miscptr, FILE *fp, int32_t port, char *hostname);
extern void service_socks5(char *ip, int32_t sp, unsigned char options, char *miscptr, FILE *fp, int32_t port, char *hostname);
extern void service_rexec(char *ip, int32_t sp, unsigned char options, char *miscptr, FILE *fp, int32_t port, char *hostname);
extern void service_rlogin(char *ip, int32_t sp, unsigned char options, char *miscptr, FILE *fp, int32_t port, char *hostname);
extern void service_rsh(char *ip, int32_t sp, unsigned char options, char *miscptr, FILE *fp, int32_t port, char *hostname);
extern void service_nntp(char *ip, int32_t sp, unsigned char options, char *miscptr, FILE *fp, int32_t port, char *hostname);
extern void service_http_head(char *ip, int32_t sp, unsigned char options, char *miscptr, FILE *fp, int32_t port, char *hostname);
extern void service_http_get(char *ip, int32_t sp, unsigned char options, char *miscptr, FILE *fp, int32_t port, char *hostname);
extern void service_http_post(char *ip, int32_t sp, unsigned char options, char *miscptr, FILE *fp, int32_t port, char *hostname);
extern void service_http_get_form(char *ip, int32_t sp, unsigned char options, char *miscptr, FILE *fp, int32_t port, char *hostname);
extern void service_http_post_form(char *ip, int32_t sp, unsigned char options, char *miscptr, FILE *fp, int32_t port, char *hostname);
extern void service_icq(char *ip, int32_t sp, unsigned char options, char *miscptr, FILE *fp, int32_t port, char *hostname);
extern void service_pcnfs(char *ip, int32_t sp, unsigned char options, char *miscptr, FILE *fp, int32_t port, char *hostname);
extern void service_mssql(char *ip, int32_t sp, unsigned char options, char *miscptr, FILE *fp, int32_t port, char *hostname);
extern void service_cvs(char *ip, int32_t sp, unsigned char options, char *miscptr, FILE *fp, int32_t port, char *hostname);
extern void service_snmp(char *ip, int32_t sp, unsigned char options, char *miscptr, FILE *fp, int32_t port, char *hostname);
extern void service_smtp(char *ip, int32_t sp, unsigned char options, char *miscptr, FILE *fp, int32_t port, char *hostname);
extern void service_smtp_enum(char *ip, int32_t sp, unsigned char options, char *miscptr, FILE *fp, int32_t port, char *hostname);
extern void service_teamspeak(char *ip, int32_t sp, unsigned char options, char *miscptr, FILE *fp, int32_t port, char *hostname);
extern void service_pcanywhere(char *ip, int32_t sp, unsigned char options, char *miscptr, FILE *fp, int32_t port, char *hostname);
extern void service_http_proxy(char *ip, int32_t sp, unsigned char options, char *miscptr, FILE *fp, int32_t port, char *hostname);
extern void service_xmpp(char *target, char *ip, int32_t sp, unsigned char options, char *miscptr, FILE *fp, int32_t port, char *hostname);
extern void service_irc(char *ip, int32_t sp, unsigned char options, char *miscptr, FILE *fp, int32_t port, char *hostname);
extern void service_redis(char *ip, int32_t sp, unsigned char options, char *miscptr, FILE *fp, int32_t port, char *hostname);
extern void service_http_proxy_urlenum(char *ip, int32_t sp, unsigned char options, char *miscptr, FILE *fp, int32_t port, char *hostname);
extern void service_s7_300(char *ip, int32_t sp, unsigned char options, char *miscptr, FILE *fp, int32_t port, char *hostname);
extern void service_rtsp(char *ip, int32_t sp, unsigned char options, char *miscptr, FILE *fp, int32_t port, char *hostname);
extern void service_rpcap(char *ip, int32_t sp, unsigned char options, char *miscptr, FILE *fp, int32_t port, char *hostname);

// ADD NEW SERVICES HERE

#if defined(LIBSMBCLIENT)
extern int32_t service_smb2_init(char *ip, int32_t sp, unsigned char options, char *miscptr, FILE *fp, int32_t port, char *hostname);
extern void service_smb2(char *ip, int32_t sp, unsigned char options, char *miscptr, FILE *fp, int32_t port, char *hostname);
#endif

#ifdef HAVE_MATH_H
extern void service_mysql(char *ip, int32_t sp, unsigned char options, char *miscptr, FILE *fp, int32_t port, char *hostname);
extern int32_t service_mysql_init(char *ip, int32_t sp, unsigned char options, char *miscptr, FILE *fp, int32_t port, char *hostname);
#endif
#ifdef LIBPOSTGRES
extern void service_postgres(char *ip, int32_t sp, unsigned char options, char *miscptr, FILE *fp, int32_t port, char *hostname);
extern int32_t service_postgres_init(char *ip, int32_t sp, unsigned char options, char *miscptr, FILE *fp, int32_t port, char *hostname);
#endif
#ifdef LIBOPENSSL
extern void service_smb(char *ip, int32_t sp, unsigned char options, char *miscptr, FILE *fp, int32_t port, char *hostname);
extern int32_t service_smb_init(char *ip, int32_t sp, unsigned char options, char *miscptr, FILE *fp, int32_t port, char *hostname);
extern void service_oracle_listener(char *ip, int32_t sp, unsigned char options, char *miscptr, FILE *fp, int32_t port, char *hostname);
extern int32_t service_oracle_listener_init(char *ip, int32_t sp, unsigned char options, char *miscptr, FILE *fp, int32_t port, char *hostname);
extern void service_oracle_sid(char *ip, int32_t sp, unsigned char options, char *miscptr, FILE *fp, int32_t port, char *hostname);
extern int32_t service_oracle_sid_init(char *ip, int32_t sp, unsigned char options, char *miscptr, FILE *fp, int32_t port, char *hostname);
extern void service_sip(char *ip, int32_t sp, unsigned char options, char *miscptr, FILE *fp, int32_t port, char *hostname);
extern int32_t service_sip_init(char *ip, int32_t sp, unsigned char options, char *miscptr, FILE *fp, int32_t port, char *hostname);
#endif
#ifdef LIBFREERDP
extern void service_rdp(char *ip, int32_t sp, unsigned char options, char *miscptr, FILE *fp, int32_t port, char *hostname);
extern int32_t service_rdp_init(char *ip, int32_t sp, unsigned char options, char *miscptr, FILE *fp, int32_t port, char *hostname);
#endif
#ifdef LIBSAPR3
extern void service_sapr3(char *ip, int32_t sp, unsigned char options, char *miscptr, FILE *fp, int32_t port, char *hostname);
extern int32_t service_sapr3_init(char *ip, int32_t sp, unsigned char options, char *miscptr, FILE *fp, int32_t port, char *hostname);
#endif
#ifdef LIBFIREBIRD
extern void service_firebird(char *ip, int32_t sp, unsigned char options, char *miscptr, FILE *fp, int32_t port, char *hostname);
extern int32_t service_firebird_init(char *ip, int32_t sp, unsigned char options, char *miscptr, FILE *fp, int32_t port, char *hostname);
#endif
#ifdef LIBAFP
extern void service_afp(char *ip, int32_t sp, unsigned char options, char *miscptr, FILE *fp, int32_t port, char *hostname);
extern int32_t service_afp_init(char *ip, int32_t sp, unsigned char options, char *miscptr, FILE *fp, int32_t port, char *hostname);
#endif
#ifdef LIBNCP
extern void service_ncp(char *ip, int32_t sp, unsigned char options, char *miscptr, FILE *fp, int32_t port, char *hostname);
extern int32_t service_ncp_init(char *ip, int32_t sp, unsigned char options, char *miscptr, FILE *fp, int32_t port, char *hostname);
#endif
#ifdef LIBSSH
extern void service_ssh(char *ip, int32_t sp, unsigned char options, char *miscptr, FILE *fp, int32_t port, char *hostname);
extern int32_t service_ssh_init(char *ip, int32_t sp, unsigned char options, char *miscptr, FILE *fp, int32_t port, char *hostname);
extern void service_sshkey(char *ip, int32_t sp, unsigned char options, char *miscptr, FILE *fp, int32_t port, char *hostname);
extern int32_t service_sshkey_init(char *ip, int32_t sp, unsigned char options, char *miscptr, FILE *fp, int32_t port, char *hostname);
#endif
#ifdef LIBSVN
extern void service_svn(char *ip, int32_t sp, unsigned char options, char *miscptr, FILE *fp, int32_t port, char *hostname);
extern int32_t service_svn_init(char *ip, int32_t sp, unsigned char options, char *miscptr, FILE *fp, int32_t port, char *hostname);
#endif
#ifdef LIBORACLE
extern void service_oracle(char *ip, int32_t sp, unsigned char options, char *miscptr, FILE *fp, int32_t port, char *hostname);
extern int32_t service_oracle_init(char *ip, int32_t sp, unsigned char options, char *miscptr, FILE *fp, int32_t port, char *hostname);
#endif
#ifdef HAVE_GCRYPT
extern void service_radmin2(char *ip, int32_t sp, unsigned char options, char *miscptr, FILE *fp, int32_t port, char *hostname);
extern int32_t service_radmin2_init(char *ip, int32_t sp, unsigned char options, char *miscptr, FILE *fp, int32_t port, char *hostname);
#endif
#ifdef LIBMCACHED
extern void service_mcached(char *ip, int32_t sp, unsigned char options, char *miscptr, FILE *fp, int32_t port, char *hostname);
extern int32_t service_mcached_init(char *ip, int32_t sp, unsigned char options, char *miscptr, FILE *fp, int32_t port, char *hostname);
#endif
#ifdef LIBMONGODB
extern void service_mongodb(char *ip, int32_t sp, unsigned char options, char *miscptr, FILE *fp, int32_t port, char *hostname);
extern int32_t service_mongodb_init(char *ip, int32_t sp, unsigned char options, char *miscptr, FILE *fp, int32_t port, char *hostname);
#endif

extern int32_t service_adam6500_init(char *ip, int32_t sp, unsigned char options, char *miscptr, FILE *fp, int32_t port, char *hostname);
extern int32_t service_cisco_init(char *ip, int32_t sp, unsigned char options, char *miscptr, FILE *fp, int32_t port, char *hostname);
extern int32_t service_cisco_enable_init(char *ip, int32_t sp, unsigned char options, char *miscptr, FILE *fp, int32_t port, char *hostname);
extern int32_t service_cvs_init(char *ip, int32_t sp, unsigned char options, char *miscptr, FILE *fp, int32_t port, char *hostname);
extern int32_t service_smtp_enum_init(char *ip, int32_t sp, unsigned char options, char *miscptr, FILE *fp, int32_t port, char *hostname);
extern int32_t service_http_form_init(char *ip, int32_t sp, unsigned char options, char *miscptr, FILE *fp, int32_t port, char *hostname);
extern int32_t service_ftp_init(char *ip, int32_t sp, unsigned char options, char *miscptr, FILE *fp, int32_t port, char *hostname);
extern int32_t service_http_init(char *ip, int32_t sp, unsigned char options, char *miscptr, FILE *fp, int32_t port, char *hostname);
extern int32_t service_icq_init(char *ip, int32_t sp, unsigned char options, char *miscptr, FILE *fp, int32_t port, char *hostname);
extern int32_t service_imap_init(char *ip, int32_t sp, unsigned char options, char *miscptr, FILE *fp, int32_t port, char *hostname);
extern int32_t service_irc_init(char *ip, int32_t sp, unsigned char options, char *miscptr, FILE *fp, int32_t port, char *hostname);
extern int32_t service_ldap_init(char *ip, int32_t sp, unsigned char options, char *miscptr, FILE *fp, int32_t port, char *hostname);
extern int32_t service_mssql_init(char *ip, int32_t sp, unsigned char options, char *miscptr, FILE *fp, int32_t port, char *hostname);
extern int32_t service_nntp_init(char *ip, int32_t sp, unsigned char options, char *miscptr, FILE *fp, int32_t port, char *hostname);
extern int32_t service_pcanywhere_init(char *ip, int32_t sp, unsigned char options, char *miscptr, FILE *fp, int32_t port, char *hostname);
extern int32_t service_pcnfs_init(char *ip, int32_t sp, unsigned char options, char *miscptr, FILE *fp, int32_t port, char *hostname);
extern int32_t service_pop3_init(char *ip, int32_t sp, unsigned char options, char *miscptr, FILE *fp, int32_t port, char *hostname);
extern int32_t service_http_proxy_init(char *ip, int32_t sp, unsigned char options, char *miscptr, FILE *fp, int32_t port, char *hostname);
extern int32_t service_asterisk_init(char *ip, int32_t sp, unsigned char options, char *miscptr, FILE *fp, int32_t port, char *hostname);
extern int32_t service_redis_init(char *ip, int32_t sp, unsigned char options, char *miscptr, FILE *fp, int32_t port, char *hostname);
extern int32_t service_rexec_init(char *ip, int32_t sp, unsigned char options, char *miscptr, FILE *fp, int32_t port, char *hostname);
extern int32_t service_rlogin_init(char *ip, int32_t sp, unsigned char options, char *miscptr, FILE *fp, int32_t port, char *hostname);
extern int32_t service_rsh_init(char *ip, int32_t sp, unsigned char options, char *miscptr, FILE *fp, int32_t port, char *hostname);
extern int32_t service_smtp_init(char *ip, int32_t sp, unsigned char options, char *miscptr, FILE *fp, int32_t port, char *hostname);
extern int32_t service_snmp_init(char *ip, int32_t sp, unsigned char options, char *miscptr, FILE *fp, int32_t port, char *hostname);
extern int32_t service_socks5_init(char *ip, int32_t sp, unsigned char options, char *miscptr, FILE *fp, int32_t port, char *hostname);
extern int32_t service_teamspeak_init(char *ip, int32_t sp, unsigned char options, char *miscptr, FILE *fp, int32_t port, char *hostname);
extern int32_t service_telnet_init(char *ip, int32_t sp, unsigned char options, char *miscptr, FILE *fp, int32_t port, char *hostname);
extern int32_t service_http_proxy_urlenum_init(char *ip, int32_t sp, unsigned char options, char *miscptr, FILE *fp, int32_t port, char *hostname);
extern int32_t service_vmauthd_init(char *ip, int32_t sp, unsigned char options, char *miscptr, FILE *fp, int32_t port, char *hostname);
extern int32_t service_vnc_init(char *ip, int32_t sp, unsigned char options, char *miscptr, FILE *fp, int32_t port, char *hostname);
extern int32_t service_xmpp_init(char *ip, int32_t sp, unsigned char options, char *miscptr, FILE *fp, int32_t port, char *hostname);
extern int32_t service_s7_300_init(char *ip, int32_t sp, unsigned char options, char *miscptr, FILE *fp, int32_t port, char *hostname);
extern int32_t service_rtsp_init(char *ip, int32_t sp, unsigned char options, char *miscptr, FILE *fp, int32_t port, char *hostname);
extern int32_t service_rpcap_init(char *ip, int32_t sp, unsigned char options, char *miscptr, FILE *fp, int32_t port, char *hostname);

// ADD NEW SERVICES HERE
char *SERVICES = "adam6500 asterisk afp cisco cisco-enable cvs firebird ftp[s] "
                 "http[s]-{head|get|post} http[s]-{get|post}-form http-proxy "
                 "http-proxy-urlenum icq imap[s] irc ldap2[s] ldap3[-{cram|digest}md5][s] "
                 "memcached mongodb mssql mysql ncp nntp oracle oracle-listener oracle-sid "
                 "pcanywhere pcnfs pop3[s] postgres radmin2 rdp redis rexec rlogin rpcap "
                 "rsh rtsp s7-300 sapr3 sip smb smb2 smtp[s] smtp-enum snmp socks5 ssh "
                 "sshkey svn teamspeak telnet[s] vmauthd vnc xmpp";

#define MAXBUF 520
#define MAXLINESIZE ((MAXBUF / 2) - 4)
#define MAXTASKS 64
#define MAXSERVERS 16
#define MAXFAIL 3
#define MAXENDWAIT 20
#define WAITTIME 32
#define TASKS 16
#define SKIPLOGIN 256
#define USLEEP_LOOP 10
#define MAX_LINES 50000000  // 50 millions, do not put more than 65millions
#define MAX_BYTES 500000000 // 500 millions, do not put more than 650millions

#define RESTOREFILE "./hydra.restore"

#define PROGRAM "Hydra"
#define VERSION "v9.1"
#define AUTHOR "van Hauser/THC"
#define EMAIL "<vh@thc.org>"
#define AUTHOR2 "David Maciejak"
#define EMAIL2 "<david.maciejak@gmail.com>"
#define RESOURCE "https://github.com/vanhauser-thc/thc-hydra"

extern char *hydra_strcasestr(const char *haystack, const char *needle);
extern void hydra_tobase64(unsigned char *buf, int32_t buflen, int32_t bufsize);
extern char *hydra_string_replace(const char *string, const char *substr, const char *replacement);
extern char *hydra_address2string(char *address);
extern char *hydra_address2string_beautiful(char *address);
extern uint32_t colored_output;
extern char quiet;
extern int32_t do_retry;
extern int32_t old_ssl;

void hydra_kill_head(int32_t head_no, int32_t killit, int32_t fail);

// some enum definitions
typedef enum { HEAD_DISABLED = -1, HEAD_UNUSED = 0, HEAD_ACTIVE = 1 } head_state_t;

typedef enum { TARGET_ACTIVE = 0, TARGET_FINISHED = 1, TARGET_ERROR = 2, TARGET_UNRESOLVED = 3 } target_state_t;

// some structure definitions
typedef struct {
  pid_t pid;
  int32_t sp[2];
  int32_t target_no;
  char *current_login_ptr;
  char *current_pass_ptr;
  char reverse[256];
  head_state_t active;
  int32_t redo;
  time_t last_seen;
} hydra_head;

typedef struct {
  char *target;
  char ip[36];
  char *login_ptr;
  char *pass_ptr;
  uint64_t login_no;
  uint64_t pass_no;
  uint64_t sent;
  int32_t pass_state;
  int32_t use_count;
  target_state_t done;
  int32_t fail_count;
  int32_t redo_state;
  int32_t redo;
  int32_t ok;
  int32_t failed;
  int32_t skipcnt;
  int32_t port;
  char *redo_login[MAXTASKS * 2 + 2];
  char *redo_pass[MAXTASKS * 2 + 2];
  char *skiplogin[SKIPLOGIN];
  //  char *bfg_ptr[MAXTASKS];
} hydra_target;

typedef struct {
  int32_t active; // active tasks of hydra_options.max_use
  int32_t targets;
  int32_t finished;
  int32_t exit;
  uint64_t todo_all;
  uint64_t todo;
  uint64_t sent;
  uint64_t found;
  uint64_t countlogin;
  uint64_t countpass;
  size_t sizelogin;
  size_t sizepass;
  FILE *ofp;
} hydra_brain;

typedef struct {
  char *name;
  int32_t port;
  int32_t port_ssl;
} hydra_portlist;

// external vars
extern char *HYDRA_EXIT;
#if !defined(ANDROID) && !defined(__BIONIC__)
extern int32_t errno;
#endif
extern int32_t debug;
extern int32_t verbose;
extern int32_t waittime;
extern int32_t port;
extern int32_t found;
extern int32_t use_proxy;
extern int32_t proxy_count;
extern int32_t selected_proxy;
extern int32_t proxy_string_port[MAX_PROXY_COUNT];
extern char proxy_string_ip[MAX_PROXY_COUNT][36];
extern char proxy_string_type[MAX_PROXY_COUNT][10];
extern char *proxy_authentication[MAX_PROXY_COUNT];
extern char *cmdlinetarget;
extern char *fe80;

// required global vars
char *prg;
size_t size_of_data = -1;
hydra_head **hydra_heads = NULL;
hydra_target **hydra_targets = NULL;
hydra_option hydra_options;
hydra_brain hydra_brains;
char *sck = NULL;
int32_t prefer_ipv6 = 0, conwait = 0, loop_cnt = 0, fck = 0, options = 0, killed = 0;
int32_t child_head_no = -1, child_socket;
int32_t total_redo_count = 0;

// moved for restore feature
int32_t process_restore = 0, dont_unlink;
char *login_ptr = NULL, *pass_ptr = "", *csv_ptr = NULL, *servers_ptr = NULL;
size_t countservers = 1, sizeservers = 0;
char empty_login[2] = "", unsupported[500] = "";

// required to save stack memory
char snpbuf[MAXBUF];
int32_t snpdone, snp_is_redo, snpbuflen, snpi, snpj, snpdont;

#include "performance.h"

typedef void (*service_t)(char *ip, int32_t sp, unsigned char options, char *miscptr, FILE *fp, int32_t port, char *hostname);
typedef int32_t (*service_init_t)(char *ip, int32_t sp, unsigned char options, char *miscptr, FILE *fp, int32_t port, char *hostname);
typedef void (*service_usage_t)(const char *service);

#define SERVICE2(name, func)                                                                                                                                                                                                                                                                                                                                                                                                                                                                                                   \
  { name, service_##func##_init, service_##func, NULL }
#define SERVICE(name)                                                                                                                                                                                                                                                                                                                                                                                                                                                                                                          \
  { #name, service_##name##_init, service_##name, NULL }
#define SERVICE3(name, func)                                                                                                                                                                                                                                                                                                                                                                                                                                                                                                   \
  { name, service_##func##_init, service_##func, usage_##func }

static const struct {
  const char *name;
  service_init_t init;
  service_t exec;
  service_usage_t usage;
} services[] = {SERVICE(adam6500),
#ifdef LIBAFP
                SERVICE(afp),
#endif
                SERVICE(asterisk),
                SERVICE3("cisco", cisco),
                SERVICE3("cisco-enable", cisco_enable),
                SERVICE3("cvs", cvs),
#ifdef LIBFIREBIRD
                SERVICE3("firebird", firebird),
#endif
                SERVICE(ftp),
                {"ftps", service_ftp_init, service_ftps, NULL},
                {"http-get", service_http_init, service_http_get, usage_http},
                {"http-get-form", service_http_form_init, service_http_get_form, usage_http_form},
                {"http-head", service_http_init, service_http_head, NULL},
                {"http-form", service_http_form_init, NULL, usage_http_form},
                {"http-post", NULL, service_http_post, usage_http},
                {"http-post-form", service_http_form_init, service_http_post_form, usage_http_form},
                SERVICE3("http-proxy", http_proxy),
                SERVICE3("http-proxy-urlenum", http_proxy_urlenum),
                SERVICE(icq),
                SERVICE3("imap", imap),
                SERVICE3("irc", irc),
                {"ldap", service_ldap_init, service_ldap2, usage_ldap},
                {"ldap2", service_ldap_init, service_ldap2, usage_ldap},
                {"ldap3", service_ldap_init, service_ldap3, usage_ldap},
                {"ldap3-crammd5", service_ldap_init, service_ldap3_cram_md5, usage_ldap},
                {"ldap3-digestmd5", service_ldap_init, service_ldap3_digest_md5, usage_ldap},
#ifdef LIBMCACHED
                {"memcached", service_mcached_init, service_mcached, NULL},
#endif
                SERVICE(mssql),
#ifdef LIBMONGODB
                SERVICE3("mongodb", mongodb),
#endif
#ifdef HAVE_MATH_H
                SERVICE3("mysql", mysql),
#endif
#ifdef LIBNCP
                SERVICE3("ncp", ncp),
#endif
                SERVICE3("nntp", nntp),
#ifdef LIBORACLE
                SERVICE3("oracle", oracle),
#endif
#ifdef LIBOPENSSL
                SERVICE3("oracle-listener", oracle_listener),
                SERVICE2("oracle-sid", oracle_sid),
#endif
                SERVICE(pcanywhere),
                SERVICE(pcnfs),
                SERVICE3("pop3", pop3),
#ifdef LIBPOSTGRES
                SERVICE3("postgres", postgres),
#endif
                SERVICE(redis),
                SERVICE(rexec),
#ifdef LIBFREERDP
                SERVICE3("rdp", rdp),
#endif
                SERVICE(rlogin),
                SERVICE(rsh),
                SERVICE(rtsp),
                SERVICE(rpcap),
                SERVICE3("s7-300", s7_300),
#ifdef LIBSAPR3
                SERVICE3("sarp3", sapr3),
#endif
#ifdef LIBOPENSSL
                SERVICE(sip),
                SERVICE3("smbnt", smb),
                SERVICE3("smb", smb),
#endif
#if defined(LIBSMBCLIENT)
                SERVICE3("smb2", smb2),
#endif
                SERVICE3("smtp", smtp),
                SERVICE3("smtp-enum", smtp_enum),
                SERVICE3("snmp", snmp),
                SERVICE(socks5),
#ifdef LIBSSH
                {"ssh", NULL, service_ssh, NULL},
                SERVICE3("sshkey", sshkey),
#endif
#ifdef LIBSVN
                SERVICE3("svn", svn),
#endif
                SERVICE(teamspeak),
                SERVICE3("telnet", telnet),
                SERVICE(vmauthd),
                SERVICE(vnc),
#ifdef HAVE_GCRYPT
                SERVICE(radmin2),
#endif
                {"xmpp", service_xmpp_init, NULL, usage_xmpp}};

#define PRINT_NORMAL(ext, text, ...) printf(text, ##__VA_ARGS__)
#define PRINT_EXTEND(ext, text, ...)                                                                                                                                                                                                                                                                                                                                                                                                                                                                                           \
  do {                                                                                                                                                                                                                                                                                                                                                                                                                                                                                                                         \
    if (ext)                                                                                                                                                                                                                                                                                                                                                                                                                                                                                                                   \
      printf(text, ##__VA_ARGS__);                                                                                                                                                                                                                                                                                                                                                                                                                                                                                             \
  } while (0)

int32_t                                   /*inline*/
check_flag(int32_t value, int32_t flag) { // inline does not compile with debug
  return (value & flag) == flag;
}

void help(int32_t ext) {
  PRINT_NORMAL(ext, "Syntax: hydra [[[-l LOGIN|-L FILE] [-p PASS|-P FILE]] | "
                    "[-C FILE]] [-e nsr]"
                    " [-o FILE] [-t TASKS] [-M FILE [-T TASKS]] [-w TIME] [-W "
                    "TIME] [-f] [-s PORT]"
#ifdef HAVE_MATH_H
                    " [-x MIN:MAX:CHARSET]"
#endif
                    " [-c TIME] [-ISOuvVd46] [-m MODULE_OPT] "
                    //"[server service [OPT]]|"
                    "[service://server[:PORT][/OPT]]\n");
  PRINT_NORMAL(ext, "\nOptions:\n");
  PRINT_EXTEND(ext, "  -R        restore a previous aborted/crashed session\n"
                    "  -I        ignore an existing restore file (don't wait 10 seconds)\n"
#ifdef LIBOPENSSL
                    "  -S        perform an SSL connect\n"
#endif
                    "  -s PORT   if the service is on a different default port, define it "
                    "here\n");
  PRINT_NORMAL(ext, "  -l LOGIN or -L FILE  login with LOGIN name, or load "
                    "several logins from FILE\n"
                    "  -p PASS  or -P FILE  try password PASS, or load several "
                    "passwords from FILE\n");
  PRINT_EXTEND(ext,
#ifdef HAVE_MATH_H
               "  -x MIN:MAX:CHARSET  password bruteforce generation, type "
               "\"-x -h\" to get help\n"
               "  -y        disable use of symbols in bruteforce, see above\n"
               "  -r		 rainy mode for password generation (-x)\n"
#endif
               "  -e nsr    try \"n\" null password, \"s\" login as pass "
               "and/or \"r\" reversed login\n"
               "  -u        loop around users, not passwords (effective! "
               "implied with -x)\n");
  PRINT_NORMAL(ext, "  -C FILE   colon separated \"login:pass\" format, "
                    "instead of -L/-P options\n"
                    "  -M FILE   list of servers to attack, one entry per "
                    "line, ':' to specify port\n");
  PRINT_EXTEND(ext, "  -o FILE   write found login/password pairs to FILE instead of stdout\n"
                    "  -b FORMAT specify the format for the -o FILE: text(default), json, "
                    "jsonv1\n"
                    "  -f / -F   exit when a login/pass pair is found (-M: -f per host, -F "
                    "global)\n");
  PRINT_NORMAL(ext,
               "  -t TASKS  run TASKS number of connects in parallel per "
               "target (default: %d)\n",
               TASKS);
  PRINT_EXTEND(ext,
               "  -T TASKS  run TASKS connects in parallel overall (for -M, default: "
               "%d)\n"
               "  -w / -W TIME  wait time for a response (%d) / between connects per "
               "thread (%d)\n"
#ifdef MSG_PEEK
               "  -c TIME   wait time per login attempt over all threads (enforces -t "
               "1)\n"
#endif
               "  -4 / -6   use IPv4 (default) / IPv6 addresses (put always in [] also "
               "in -M)\n"
               "  -v / -V / -d  verbose mode / show login+pass for each attempt / debug "
               "mode \n"
               "  -O        use old SSL v2 and v3\n"
               "  -K        do not redo failed attempts (good for -M mass scanning)\n"
               "  -q        do not print messages about connection errors\n",
               MAXTASKS, WAITTIME, conwait);
  PRINT_NORMAL(ext, "  -U        service module usage details\n"
                    "  -m OPT    options specific for a module, see -U output for "
                    "information\n"
                    "  -h        more command line options (COMPLETE HELP)\n"
                    "  server    the target: DNS, IP or 192.168.0.0/24 (this OR the -M "
                    "option)\n"
                    "  service   the service to crack (see below for supported protocols)\n"
                    "  OPT       some service modules support additional input (-U for "
                    "module help)\n");
  PRINT_NORMAL(ext,
               "\nSupported services: %s\n"
               "\n%s is a tool to guess/crack valid login/password pairs.\n"
               "Licensed under AGPL v3.0. The newest version is always available at;\n%s\n"
               "Please don't use in military or secret service organizations, or for illegal\n"
               "purposes. (This is a wish and non-binding - most such people do not care about\n"
               "laws and ethics anyway - and tell themselves they are one of the good ones.)\n",
               SERVICES, PROGRAM, RESOURCE);

  if (ext && strlen(unsupported) > 0) {
    if (unsupported[strlen(unsupported) - 1] == ' ')
      unsupported[strlen(unsupported) - 1] = 0;
    printf("These services were not compiled in: %s.\n", unsupported);
  }
  PRINT_EXTEND(ext, "\nUse HYDRA_PROXY_HTTP or HYDRA_PROXY environment variables for a proxy "
                    "setup.\n"
                    "E.g. %% export HYDRA_PROXY=socks5://l:p@127.0.0.1:9150 (or: socks4:// "
                    "connect://)\n"
                    "     %% export HYDRA_PROXY=connect_and_socks_proxylist.txt  (up to 64 "
                    "entries)\n"
                    "     %% export HYDRA_PROXY_HTTP=http://login:pass@proxy:8080\n"
                    "     %% export HYDRA_PROXY_HTTP=proxylist.txt  (up to 64 entries)\n");
  PRINT_NORMAL(ext, "\nExample%s:%s  hydra -l user -P passlist.txt ftp://192.168.0.1\n", ext == 0 ? "" : "s", ext == 0 ? "" : "\n");
  PRINT_EXTEND(ext, "  hydra -L userlist.txt -p defaultpw imap://192.168.0.1/PLAIN\n"
                    "  hydra -C defaults.txt -6 pop3s://[2001:db8::1]:143/TLS:DIGEST-MD5\n"
                    "  hydra -l admin -p password ftp://[192.168.0.0/24]/\n"
                    "  hydra -L logins.txt -P pws.txt -M targets.txt ssh\n");
  exit(-1);
}

void help_bfg() {
  printf("Hydra bruteforce password generation option usage:\n\n"
         "  -x MIN:MAX:CHARSET\n\n"
         "     MIN     is the minimum number of characters in the password\n"
         "     MAX     is the maximum number of characters in the password\n"
         "     CHARSET is a specification of the characters to use in the "
         "generation\n"
         "             valid CHARSET values are: 'a' for lowercase letters,\n"
         "             'A' for uppercase letters, '1' for numbers, and for all "
         "others,\n"
         "             just add their real representation.\n"
         "  -y         disable the use of the above letters as placeholders\n"
         "  -r         use a method to delinearize the bruteforce.\n\n"
         "Examples:\n"
         "   -x 3:5:a  generate passwords from length 3 to 5 with all "
         "lowercase letters\n"
         "   -x 5:8:A1 generate passwords from length 5 to 8 with uppercase "
         "and numbers\n"
         "   -x 1:3:/  generate passwords from length 1 to 3 containing only "
         "slashes\n"
         "   -x 5:5:/%%,.-  generate passwords with length 5 which consists "
         "only of /%%,.-\n"
         "   -x 3:5:aA1 -y generate passwords from length 3 to 5 with a, A and "
         "1 only\n"
         "\nThe bruteforce mode was made by Jan Dlabal, "
         "http://houbysoft.com/bfg/\n");
  exit(-1);
}

void module_usage() {
  int32_t i;
  if (!hydra_options.service) {
    printf("The Module %s does not need or support optional parameters\n", hydra_options.service);
    exit(0);
  }

  printf("\nHelp for module "
         "%s:\n================================================================"
         "============\n",
         hydra_options.service);
  if (strncmp(hydra_options.service, "https-", 6) == 0 )
    memmove(hydra_options.service + 4, hydra_options.service + 5, strlen(hydra_options.service) - 4);
  for (i = 0; i < sizeof(services) / sizeof(services[0]); i++) {
    if (strcmp(hydra_options.service, services[i].name) == 0) {
      if (services[i].usage) {
        services[i].usage(hydra_options.service);
        exit(0);
      }
    }
  }

  printf("The Module %s does not need or support optional parameters\n", hydra_options.service);
  exit(0);
}

#define STR_NULL(s) ((s) == NULL ? "(null)" : (s))

void hydra_debug(int32_t force, char *string) {
  int32_t active = 0, inactive = 0, i;

  if (!debug && !force)
    return;

  printf("[DEBUG] Code: %s   Time: %" hPRIu64 "\n", string, (uint64_t)time(NULL));
  printf("[DEBUG] Options: mode %d  ssl %d  restore %d  showAttempt %d  tasks "
         "%d  max_use %d tnp %d  tpsal %d  tprl %d  exit_found %d  miscptr %s  "
         "service %s\n",
         hydra_options.mode, hydra_options.ssl, hydra_options.restore, hydra_options.showAttempt, hydra_options.tasks, hydra_options.max_use, hydra_options.try_null_password, hydra_options.try_password_same_as_login, hydra_options.try_password_reverse_login, hydra_options.exit_found, STR_NULL(hydra_options.miscptr), hydra_options.service);

  printf("[DEBUG] Brains: active %d  targets %d  finished %d  todo_all %" hPRIu64 "  todo %" hPRIu64 "  sent %" hPRIu64 "  found %" hPRIu64 "  countlogin %" hPRIu64 "  sizelogin %" hPRIu64 "  countpass %" hPRIu64 "  sizepass %" hPRIu64 "\n", hydra_brains.active, hydra_brains.targets, hydra_brains.finished, hydra_brains.todo_all + total_redo_count, hydra_brains.todo, hydra_brains.sent, hydra_brains.found, (uint64_t)hydra_brains.countlogin, (uint64_t)hydra_brains.sizelogin, (uint64_t)hydra_brains.countpass,
         (uint64_t)hydra_brains.sizepass);

  for (i = 0; i < hydra_brains.targets; i++) {
    hydra_target *target = hydra_targets[i];
    printf("[DEBUG] Target %d - target %s  ip %s  login_no %" hPRIu64 "  pass_no %" hPRIu64 "  sent %" hPRIu64 "  pass_state %d  redo_state %d (%d redos)  use_count %d  failed %d "
           " done %d  fail_count %d  login_ptr %s  pass_ptr %s\n",
           i, STR_NULL(target->target), hydra_address2string_beautiful(target->ip), target->login_no, target->pass_no, target->sent, target->pass_state, target->redo_state, target->redo, target->use_count, target->failed, target->done, target->fail_count, STR_NULL(target->login_ptr), STR_NULL(target->pass_ptr));
  }

  if (hydra_heads == NULL)
    return;

  for (i = 0; i < hydra_options.max_use; i++) {
    if (hydra_heads[i]->active >= HEAD_UNUSED) {
      printf("[DEBUG] Task %d - pid %d  active %d  redo %d  current_login_ptr "
             "%s  current_pass_ptr %s\n",
             i, (int32_t)hydra_heads[i]->pid, hydra_heads[i]->active, hydra_heads[i]->redo, STR_NULL(hydra_heads[i]->current_login_ptr), STR_NULL(hydra_heads[i]->current_pass_ptr));
      if (hydra_heads[i]->active == HEAD_UNUSED)
        inactive++;
      else
        active++;
    }
  }
  printf("[DEBUG] Tasks %d inactive  %d active\n", inactive, active);
}

void bail(char *text) {
  fprintf(stderr, "[ERROR] %s\n", text);
  exit(-1);
}

void hydra_restore_write(int32_t print_msg) {
  FILE *f;
  hydra_brain brain;
  char mynull[4] = {0, 0, 0, 0}, buf[4];
  int32_t i = 0, j = 0;
  hydra_head hh;

  if (process_restore != 1)
    return;

  for (i = 0; i < hydra_brains.targets; i++)
    if (hydra_targets[j]->done != TARGET_FINISHED && hydra_targets[j]->done != TARGET_UNRESOLVED)
      j++;
  if (j == 0) {
    process_restore = 0;
    return;
  }

  if ((f = fopen(RESTOREFILE, "w")) == NULL) {
    fprintf(stderr, "[ERROR] Can not create restore file (%s) - ", RESTOREFILE);
    perror("");
    process_restore = 0;
    return;
  } else if (debug)
    printf("[DEBUG] Writing restore file... ");

  fprintf(f, "%s\n", PROGRAM);
  buf[0] = VERSION[1];
  buf[1] = VERSION[3];
  buf[2] = sizeof(int32_t) % 256;
  buf[3] = sizeof(hydra_target *) % 256;
  fwrite(buf, 1, 4, f);
  memcpy(&brain, &hydra_brains, sizeof(hydra_brain));
  brain.targets = i;
  brain.ofp = NULL;
  brain.finished = brain.active = 0;
  fck = fwrite(&bf_options, sizeof(bf_options), 1, f);
  if (bf_options.crs != NULL)
    fck = fwrite(bf_options.crs, BF_CHARSMAX, 1, f);
  else
    fck = fwrite(mynull, sizeof(mynull), 1, f);
  fck = fwrite(&brain, sizeof(hydra_brain), 1, f);
  fck = fwrite(&hydra_options, sizeof(hydra_option), 1, f);
  fprintf(f, "%s\n", hydra_options.server == NULL ? "" : hydra_options.server);
  if (hydra_options.outfile_ptr == NULL)
    fprintf(f, "\n");
  else
    fprintf(f, "%s\n", hydra_options.outfile_ptr);
  fprintf(f, "%s\n%s\n", hydra_options.miscptr == NULL ? "" : hydra_options.miscptr, hydra_options.service);
  fck = fwrite(login_ptr, hydra_brains.sizelogin + hydra_brains.countlogin + 8, 1, f);
  if (hydra_options.colonfile == NULL || hydra_options.colonfile == empty_login)
    fck = fwrite(pass_ptr, hydra_brains.sizepass + hydra_brains.countpass + 8, 1, f);
  for (j = 0; j < hydra_brains.targets; j++)
    if (hydra_targets[j]->done != TARGET_FINISHED) {
      fck = fwrite(hydra_targets[j], sizeof(hydra_target), 1, f);
      fprintf(f, "%s\n%d\n%d\n", hydra_targets[j]->target == NULL ? "" : hydra_targets[j]->target, (int32_t)(hydra_targets[j]->login_ptr - login_ptr), (int32_t)(hydra_targets[j]->pass_ptr - pass_ptr));
      fprintf(f, "%s\n%s\n", hydra_targets[j]->login_ptr, hydra_targets[j]->pass_ptr);
      if (hydra_targets[j]->redo)
        for (i = 0; i < hydra_targets[j]->redo; i++)
          fprintf(f, "%s\n%s\n", hydra_targets[j]->redo_login[i], hydra_targets[j]->redo_pass[i]);
      if (hydra_targets[j]->skipcnt)
        for (i = 0; i < hydra_targets[j]->skipcnt; i++)
          fprintf(f, "%s\n", hydra_targets[j]->skiplogin[i]);
    }
  for (j = 0; j < hydra_options.max_use; j++) {
    memcpy((char *)&hh, hydra_heads[j], sizeof(hydra_head));
    if (j == 0 && debug) {
      printf("[DEBUG] sizeof hydra_head: %lu\n", sizeof(hydra_head));
      printf("[DEBUG] memcmp: %d\n", memcmp(hydra_heads[j], &hh, sizeof(hydra_head)));
    }
    hh.active = 0; // re-enable disabled heads
    if ((hh.current_login_ptr != NULL && hh.current_login_ptr != empty_login) || (hh.current_pass_ptr != NULL && hh.current_pass_ptr != empty_login)) {
      hh.redo = 1;
      if (print_msg && debug)
        printf("[DEBUG] we will redo the following combination: target %s  "
               "child %d  login \"%s\"  pass \"%s\"\n",
               hydra_targets[hh.target_no]->target, j, hh.current_login_ptr, hh.current_pass_ptr);
    }
    fck = fwrite((char *)&hh, sizeof(hydra_head), 1, f);
    if (hh.redo /* && (hydra_options.bfg == 0 || (hh.current_pass_ptr == hydra_targets[hh.target_no]->bfg_ptr[j] && isprint((char) hh.current_pass_ptr[0]))) */)
      fprintf(f, "%s\n%s\n", hh.current_login_ptr == NULL ? "" : hh.current_login_ptr, hh.current_pass_ptr == NULL ? "" : hh.current_pass_ptr);
    else
      fprintf(f, "\n\n");
  }

  fprintf(f, "%s\n", PROGRAM);
  fclose(f);
  if (debug)
    printf("[DEBUG] done writing session file\n");
  if (print_msg)
    printf("The session file ./hydra.restore was written. Type \"hydra -R\" to "
           "resume session.\n");
  hydra_debug(0, "hydra_restore_write()");
}

void hydra_restore_read() {
  FILE *f;
  char mynull[4], buf[4];
  int32_t i, j, orig_debug = debug;
  char out[1024];

  printf("[INFORMATION] reading restore file %s\n", RESTOREFILE);
  if ((f = fopen(RESTOREFILE, "r")) == NULL) {
    fprintf(stderr, "[ERROR] restore file (%s) not found - ", RESTOREFILE);
    perror("");
    exit(-1);
  }

  sck = fgets(out, sizeof(out), f);
  if (out[0] != 0 && out[strlen(out) - 1] == '\n')
    out[strlen(out) - 1] = 0;
  if (strcmp(out, PROGRAM) != 0) {
    fprintf(stderr, "[ERROR] invalid restore file (begin)\n");
    exit(-1);
  }

  if ((fck = (int32_t)fread(buf, 1, 4, f)) != 4) {
    fprintf(stderr, "[ERROR] invalid restore file (platform)\n");
    exit(-1);
  }
  if (buf[0] == 0 || buf[1] == 0) {
    fprintf(stderr, "[ERROR] restore file is prior hydra version v8.5!\n");
    exit(-1);
  }
  if (buf[0] != VERSION[1] || buf[1] != VERSION[3])
    fprintf(stderr,
            "[WARNING] restore file was created by version %c.%c, this is "
            "version %s\n",
            buf[0], buf[2], VERSION);
  if (buf[2] != sizeof(int32_t) % 256 || buf[3] != sizeof(hydra_head *) % 256) {
    fprintf(stderr, "[ERROR] restore file was created on a different, "
                    "incompatible processor platform!\n");
    exit(-1);
  }

  fck = (int32_t)fread(&bf_options, sizeof(bf_options), 1, f);
  fck = (int32_t)fread(mynull, sizeof(mynull), 1, f);
  if (debug)
    printf("[DEBUG] reading restore file: Step 1 complete\n");
  if (mynull[0] + mynull[1] + mynull[2] + mynull[3] == 0) {
    bf_options.crs = NULL;
  } else {
    bf_options.crs = malloc(BF_CHARSMAX);
    memcpy(bf_options.crs, mynull, sizeof(mynull));
    fck = fread(bf_options.crs + sizeof(mynull), BF_CHARSMAX - sizeof(mynull), 1, f);
  }
  if (debug)
    printf("[DEBUG] reading restore file: Step 2 complete\n");

  fck = (int32_t)fread(&hydra_brains, sizeof(hydra_brain), 1, f);
  hydra_brains.ofp = stdout;
  fck = (int32_t)fread(&hydra_options, sizeof(hydra_option), 1, f);
  hydra_options.restore = 1;
  verbose = hydra_options.verbose;
  debug = hydra_options.debug;
  if (debug || orig_debug)
    printf("[DEBUG] run_debug %d, orig_debug %d\n", debug, orig_debug);
  if (orig_debug) {
    debug = 1;
    hydra_options.debug = 1;
  }
  waittime = hydra_options.waittime;
  conwait = hydra_options.conwait;
  port = hydra_options.port;
  sck = fgets(out, sizeof(out), f);
  if (out[0] != 0 && out[strlen(out) - 1] == '\n')
    out[strlen(out) - 1] = 0;
  hydra_options.server = strdup(out);
  sck = fgets(out, sizeof(out), f);
  if (out[0] != 0 && out[strlen(out) - 1] == '\n')
    out[strlen(out) - 1] = 0;
  if (debug)
    printf("[DEBUG] reading restore file: Step 3 complete\n");
  if (strlen(out) > 0) {
    hydra_options.outfile_ptr = malloc(strlen(out) + 1);
    strcpy(hydra_options.outfile_ptr, out);
  } else
    hydra_options.outfile_ptr = NULL;
  if (debug)
    printf("[DEBUG] reading restore file: Step 4 complete\n");
  sck = fgets(out, sizeof(out), f);
  if (out[0] != 0 && out[strlen(out) - 1] == '\n')
    out[strlen(out) - 1] = 0;
  if (debug)
    printf("[DEBUG] reading restore file: Step 5 complete\n");
  if (strlen(out) == 0)
    hydra_options.miscptr = NULL;
  else {
    hydra_options.miscptr = malloc(strlen(out) + 1);
    strcpy(hydra_options.miscptr, out);
  }
  if (debug)
    printf("[DEBUG] reading restore file: Step 6 complete\n");
  sck = fgets(out, sizeof(out), f);
  if (out[0] != 0 && out[strlen(out) - 1] == '\n')
    out[strlen(out) - 1] = 0;
  if (debug)
    printf("[DEBUG] reading restore file: Step 7 complete\n");
  hydra_options.service = malloc(strlen(out) + 1);
  strcpy(hydra_options.service, out);
  if (debug)
    printf("[DEBUG] reading restore file: Step 8 complete\n");

  login_ptr = malloc(hydra_brains.sizelogin + hydra_brains.countlogin + 8);
  fck = (int32_t)fread(login_ptr, hydra_brains.sizelogin + hydra_brains.countlogin + 8, 1, f);
  if (debug)
    printf("[DEBUG] reading restore file: Step 9 complete\n");
  if (!check_flag(hydra_options.mode, MODE_COLON_FILE)) { // NOT colonfile mode
    pass_ptr = malloc(hydra_brains.sizepass + hydra_brains.countpass + 8);
    fck = (int32_t)fread(pass_ptr, hydra_brains.sizepass + hydra_brains.countpass + 8, 1, f);
  } else {                                 // colonfile mode
    hydra_options.colonfile = empty_login; // dummy
    pass_ptr = csv_ptr = login_ptr;
  }
  if (debug)
    printf("[DEBUG] reading restore file: Step 10 complete\n");

  hydra_targets = (hydra_target **)malloc((hydra_brains.targets + 3) * sizeof(hydra_target *));
  for (j = 0; j < hydra_brains.targets; j++) {
    hydra_targets[j] = malloc(sizeof(hydra_target));
    fck = (int32_t)fread(hydra_targets[j], sizeof(hydra_target), 1, f);
    sck = fgets(out, sizeof(out), f);
    if (out[0] != 0 && out[strlen(out) - 1] == '\n')
      out[strlen(out) - 1] = 0;
    hydra_targets[j]->target = malloc(strlen(out) + 1);
    strcpy(hydra_targets[j]->target, out);
    sck = fgets(out, sizeof(out), f);
    hydra_targets[j]->login_ptr = login_ptr + atoi(out);
    sck = fgets(out, sizeof(out), f);
    hydra_targets[j]->pass_ptr = pass_ptr + atoi(out);
    sck = fgets(out, sizeof(out), f); // target login_ptr, ignord
    sck = fgets(out, sizeof(out), f);
    if (hydra_options.bfg) {
      if (out[0] != 0 && out[strlen(out) - 1] == '\n')
        out[strlen(out) - 1] = 0;
      hydra_targets[j]->pass_ptr = malloc(strlen(out) + 1);
      strcpy(hydra_targets[j]->pass_ptr, out);
    }
    if (hydra_targets[j]->redo > 0) {
      if (debug)
        printf("[DEBUG] target %d redo %d\n", j, hydra_targets[j]->redo);
      for (i = 0; i < hydra_targets[j]->redo; i++) {
        sck = fgets(out, sizeof(out), f);
        if (out[0] != 0 && out[strlen(out) - 1] == '\n')
          out[strlen(out) - 1] = 0;
        hydra_targets[j]->redo_login[i] = malloc(strlen(out) + 1);
        strcpy(hydra_targets[j]->redo_login[i], out);
        sck = fgets(out, sizeof(out), f);
        if (out[0] != 0 && out[strlen(out) - 1] == '\n')
          out[strlen(out) - 1] = 0;
        hydra_targets[j]->redo_pass[i] = malloc(strlen(out) + 1);
        strcpy(hydra_targets[j]->redo_pass[i], out);
      }
    }
    if (hydra_targets[j]->skipcnt >= hydra_brains.countlogin)
      hydra_targets[j]->skipcnt = 0;
    if (hydra_targets[j]->skipcnt > 0)
      for (i = 0; i < hydra_targets[j]->skipcnt; i++) {
        sck = fgets(out, sizeof(out), f);
        if (out[0] != 0 && out[strlen(out) - 1] == '\n')
          out[strlen(out) - 1] = 0;
        hydra_targets[j]->skiplogin[i] = malloc(strlen(out) + 1);
        strcpy(hydra_targets[j]->skiplogin[i], out);
      }
    hydra_targets[j]->fail_count = 0;
    hydra_targets[j]->use_count = 0;
    hydra_targets[j]->failed = 0;
  }
  if (debug)
    printf("[DEBUG] reading restore file: Step 11 complete\n");
  hydra_heads = malloc(sizeof(hydra_head *) * hydra_options.max_use);
  for (j = 0; j < hydra_options.max_use; j++) {
    hydra_heads[j] = malloc(sizeof(hydra_head));
    fck = (int32_t)fread(hydra_heads[j], sizeof(hydra_head), 1, f);
    hydra_heads[j]->sp[0] = -1;
    hydra_heads[j]->sp[1] = -1;
    sck = fgets(out, sizeof(out), f);
    if (hydra_heads[j]->redo) {
      if (debug)
        printf("[DEBUG] head %d redo\n", j);
      if (out[0] != 0 && out[strlen(out) - 1] == '\n')
        out[strlen(out) - 1] = 0;
      hydra_heads[j]->current_login_ptr = malloc(strlen(out) + 1);
      strcpy(hydra_heads[j]->current_login_ptr, out);
    }
    sck = fgets(out, sizeof(out), f);
    if (hydra_heads[j]->redo) {
      if (out[0] != 0 && out[strlen(out) - 1] == '\n')
        out[strlen(out) - 1] = 0;
      if (debug)
        printf("[DEBUG] TEMP head %d: pass == %s, login == %s\n", j, out, hydra_heads[j]->current_login_ptr);
      if (out[0] != 0 || hydra_heads[j]->current_login_ptr[0] != 0) {
        hydra_heads[j]->current_pass_ptr = malloc(strlen(out) + 1);
        strcpy(hydra_heads[j]->current_pass_ptr, out);
        if (debug)
          printf("[DEBUG] redo: %d %s/%s\n", j, hydra_heads[j]->current_login_ptr, hydra_heads[j]->current_pass_ptr);
      } else {
        hydra_heads[j]->redo = 0;
        free(hydra_heads[j]->current_login_ptr);
        hydra_heads[j]->current_login_ptr = hydra_heads[j]->current_pass_ptr = empty_login;
      }
    } else {
      hydra_heads[j]->current_login_ptr = hydra_heads[j]->current_pass_ptr = empty_login;
    }
  }
  if (debug)
    printf("[DEBUG] reading restore file: Step 12 complete\n");
  sck = fgets(out, sizeof(out), f);
  if (out[0] != 0 && out[strlen(out) - 1] == '\n')
    out[strlen(out) - 1] = 0;
  if (strcmp(out, PROGRAM) != 0) {
    fprintf(stderr, "[ERROR] invalid restore file (end)\n");
    exit(-1);
  }
  fclose(f);
  hydra_debug(0, "hydra_restore_read");
}

void killed_childs(int32_t signo) {
  int32_t pid, i;

  killed++;
  pid = wait3(NULL, WNOHANG, NULL);
  for (i = 0; i < hydra_options.max_use; i++) {
    if (pid == hydra_heads[i]->pid) {
      hydra_heads[i]->pid = -1;
      hydra_kill_head(i, 1, 0);
      return;
    }
  }
}

void killed_childs_report(int32_t signo) {
  // if (debug)
  printf("[ERROR] children crashed! (%d)\n", child_head_no);
  fck = write(child_socket, "E", 1);
  _exit(-1);
}

void kill_children(int32_t signo) {
  int32_t i;

  if (verbose)
    fprintf(stderr, "[ERROR] Received signal %d, going down ...\n", signo);
  if (process_restore == 1)
    hydra_restore_write(1);
  if (hydra_heads != NULL) {
    for (i = 0; i < hydra_options.max_use; i++)
      if (hydra_heads[i] != NULL && hydra_heads[i]->pid > 0)
        kill(hydra_heads[i]->pid, SIGTERM);
    for (i = 0; i < hydra_options.max_use; i++)
      if (hydra_heads[i] != NULL && hydra_heads[i]->pid > 0)
        kill(hydra_heads[i]->pid, SIGKILL);
  }
  exit(0);
}

uint64_t countlines(FILE *fd, int32_t colonmode) {
  size_t clines = 0;
  char *buf = malloc(MAXLINESIZE);
  int32_t only_one_empty_line = 0;

#ifdef HAVE_ZLIB
  gzFile fp = gzdopen(fileno(fd), "r");
#else
  FILE *fp = fd;
#endif

  size_of_data = 0;

#ifdef HAVE_ZLIB
  while (!gzeof(fp)) {
    if (gzgets(fp, buf, MAXLINESIZE) != NULL) {
#else
  while (!feof(fp)) {
    if (fgets(buf, MAXLINESIZE, fp) != NULL) {
#endif
      size_of_data += strlen(buf);
      if (buf[0] != 0) {
        if (buf[0] == '\r' || buf[0] == '\n') {
          if (only_one_empty_line == 0) {
            only_one_empty_line = 1;
            clines++;
          }
        } else {
          clines++;
        }
      }
    }
  }
#ifdef HAVE_ZLIB
  gzrewind(fp);
#else
  rewind(fp);
#endif
  free(buf);
  return clines;
}

void fill_mem(char *ptr, FILE *fd, int32_t colonmode) {
  char tmp[MAXBUF + 4] = "", *ptr2;
  uint32_t len;
  int32_t only_one_empty_line = 0;

  int read_flag = 0;
#ifdef HAVE_ZLIB
  gzFile fp = gzdopen(fileno(fd), "r");

  while (!gzeof(fp) && !read_flag) {
    if (gzgets(fp, tmp, MAXLINESIZE) != NULL) {
#else
  FILE *fp = fd;

  while (!feof(fp) && !read_flag) {
    if (fgets(tmp, MAXLINESIZE, fp) != NULL) {
#endif
      if (tmp[0] != 0) {
        if (tmp[strlen(tmp) - 1] == '\n')
          tmp[strlen(tmp) - 1] = '\0';
        if (tmp[0] != 0 && tmp[strlen(tmp) - 1] == '\r')
          tmp[strlen(tmp) - 1] = '\0';
        if ((len = strlen(tmp)) > 0 || (only_one_empty_line == 0 && colonmode == 0)) {
          if (len == 0 && colonmode == 0) {
            only_one_empty_line = 1;
            len = 1;
            tmp[len] = 0;
          }
          if (colonmode) {
            if ((ptr2 = index(tmp, ':')) == NULL) {
              fprintf(stderr,
                      "[ERROR] invalid line in colon file (-C), missing colon "
                      "in line: %s\n",
                      tmp);
              exit(-1);
            } else {
              *ptr2 = 0;
            }
          }
          memcpy(ptr, tmp, len);
          ptr += len;
          *ptr = '\0';
          ptr++;
        }
      }
    } else {
      read_flag = 1;
    }
  }
#ifdef HAVE_ZLIB
  gzclose(fp);
#else
  fclose(fp);
#endif
}

char *hydra_build_time() {
  static char datetime[24];
  struct tm *the_time;
  time_t epoch;

  time(&epoch);
  the_time = localtime(&epoch);
  strftime(datetime, sizeof(datetime), "%Y-%m-%d %H:%M:%S", the_time);
  return (char *)&datetime;
}

void hydra_service_init(int32_t target_no) {
  int32_t x = 99;
  int32_t i;
  hydra_target *t = hydra_targets[target_no];
  char *miscptr = hydra_options.miscptr;
  FILE *ofp = hydra_brains.ofp;

  for (i = 0; x == 99 && i < sizeof(services) / sizeof(services[0]); i++) {
    if (strcmp(hydra_options.service, services[i].name) == 0) {
      if (services[i].init) {
        x = services[i].init(t->ip, -1, options, miscptr, ofp, t->port, t->target);
        break;
      }
    }
  }

  // dirty workaround here:
#ifdef LIBSSH
  if (strcmp(hydra_options.service, "ssh") == 0)
    x = service_ssh_init(t->ip, -1, options, login_ptr, ofp, t->port, t->target);
#endif

  if (x != 0 && x != 99) {
    if (x > 0 && x < 4)
      hydra_targets[target_no]->done = x;
    else
      hydra_targets[target_no]->done = TARGET_ERROR;
    hydra_brains.finished++;
    if (hydra_brains.targets == 1) {
      if (hydra_brains.ofp != NULL && hydra_brains.ofp != stdout) {
        if (hydra_options.outfile_format == FORMAT_JSONV1) {
          char json_error[120];
          snprintf(json_error, sizeof(json_error), "[ERROR] unexpected result connecting to target %s port %d", hydra_address2string_beautiful(t->ip), t->port);
          fprintf(hydra_brains.ofp,
                  "\n\t],\n\"success\": false,\n\"errormessages\": [ \"%s\" "
                  "],\n\"quantityfound\": %" hPRIu64 "   }\n",
                  json_error, hydra_brains.found);
        }
        fclose(hydra_brains.ofp);
      }
      exit(-1);
    }
  }
}

int32_t hydra_spawn_head(int32_t head_no, int32_t target_no) {
  int32_t i;

  if (head_no < 0 || head_no >= hydra_options.max_use || target_no < 0 || target_no >= hydra_brains.targets) {
    if (verbose > 1 || debug)
      printf("[DEBUG-ERROR] spawn_head: head_no %d, target_no %d\n", head_no, target_no);
    return -1;
  }

  if (hydra_heads[head_no]->active == HEAD_DISABLED) {
    printf("[DEBUG-ERROR] child %d should not be respawned!\n", head_no);
    return -1;
  }

  if (socketpair(PF_UNIX, SOCK_STREAM, 0, hydra_heads[head_no]->sp) == 0) {
    child_head_no = head_no;
    if ((hydra_heads[head_no]->pid = fork()) == 0) { // THIS IS THE CHILD
      // set new signals for child
      process_restore = 0;
      child_socket = hydra_heads[head_no]->sp[1];
      signal(SIGCHLD, killed_childs);
      signal(SIGTERM, exit);
#ifdef SIGBUS
      signal(SIGBUS, exit);
#endif
      signal(SIGSEGV, killed_childs_report);
      signal(SIGHUP, exit);
      signal(SIGINT, exit);
      signal(SIGPIPE, exit);
      // free structures to make memory available
      cmdlinetarget = hydra_targets[target_no]->target;
      for (i = 0; i < hydra_options.max_use; i++)
        if (i != head_no)
          free(hydra_heads[i]);
      for (i = 0; i < hydra_brains.targets; i++)
        if (i != target_no)
          free(hydra_targets[i]);
      if (hydra_options.loginfile != NULL)
        free(login_ptr);
      if (hydra_options.passfile != NULL)
        free(pass_ptr);
      if (hydra_options.colonfile != NULL && hydra_options.colonfile != empty_login)
        free(csv_ptr);
      //    we must keep servers_ptr for cmdlinetarget to work
      if (debug)
        printf("[DEBUG] head_no %d has pid %d\n", head_no, getpid());

      hydra_target *t = hydra_targets[target_no];
      int32_t sp = hydra_heads[head_no]->sp[1];
      char *miscptr = hydra_options.miscptr;
      FILE *ofp = hydra_brains.ofp;
      hydra_target *head_target = hydra_targets[hydra_heads[head_no]->target_no];
      for (i = 0; i < sizeof(services) / sizeof(services[0]); i++) {
        if (strcmp(hydra_options.service, services[i].name) == 0) {
          if (services[i].exec) {
            services[i].exec(t->ip, sp, options, miscptr, ofp, t->port, head_target->target);
            // just in case a module returns (which it shouldnt) we let it exit
            // here
            exit(-1);
          }
        }
      }

      // FIXME: dirty workaround here
      if (strcmp(hydra_options.service, "xmpp") == 0) {
        service_xmpp(hydra_targets[target_no]->target, hydra_targets[target_no]->ip, hydra_heads[head_no]->sp[1], options, hydra_options.miscptr, hydra_brains.ofp, hydra_targets[target_no]->port, hydra_targets[hydra_heads[head_no]->target_no]->target);
      }

      // just in case a module returns (which it shouldnt) we let it exit here
      exit(-1);
    } else {
      child_head_no = -1;
      if (hydra_heads[head_no]->pid > 0) {
        fck = write(hydra_heads[head_no]->sp[1], "n",
                    1); // yes, a small "n" - this way we can distinguish later
                        // if the client successfully tested a pair and is
                        // requesting a new one or the mother did that
        (void)fcntl(hydra_heads[head_no]->sp[0], F_SETFL, O_NONBLOCK);
        if (hydra_heads[head_no]->redo != 1)
          hydra_heads[head_no]->target_no = target_no;
        hydra_heads[head_no]->active = HEAD_ACTIVE;
        hydra_targets[hydra_heads[head_no]->target_no]->use_count++;
        hydra_brains.active++;
        hydra_heads[head_no]->last_seen = time(NULL);
        if (debug)
          printf("[DEBUG] child %d spawned for target %d with pid %d\n", head_no, hydra_heads[head_no]->target_no, hydra_heads[head_no]->pid);
      } else {
        perror("[ERROR] Fork for children failed");
        hydra_heads[head_no]->sp[0] = -1;
        hydra_heads[head_no]->active = HEAD_UNUSED;
        return -1;
      }
    }
  } else {
    perror("[ERROR] socketpair creation failed");
    hydra_heads[head_no]->sp[0] = -1;
    hydra_heads[head_no]->active = HEAD_UNUSED;
    return -1;
  }
  return 0;
}

int32_t hydra_lookup_port(char *service) {
  int32_t i = 0, port = -2;

  hydra_portlist hydra_portlists[] = {{"ftp", PORT_FTP, PORT_FTP_SSL},
                                      {"ftps", PORT_FTP, PORT_FTP_SSL},
                                      {"http-head", PORT_HTTP, PORT_HTTP_SSL},
                                      {"http-post", PORT_HTTP, PORT_HTTP_SSL},
                                      {"http-get", PORT_HTTP, PORT_HTTP_SSL},
                                      {"http-get-form", PORT_HTTP, PORT_HTTP_SSL},
                                      {"http-post-form", PORT_HTTP, PORT_HTTP_SSL},
                                      {"https-get-form", PORT_HTTP, PORT_HTTP_SSL},
                                      {"https-post-form", PORT_HTTP, PORT_HTTP_SSL},
                                      {"https-head", PORT_HTTP, PORT_HTTP_SSL},
                                      {"https-get", PORT_HTTP, PORT_HTTP_SSL},
                                      {"http-proxy", PORT_HTTP_PROXY, PORT_HTTP_PROXY_SSL},
                                      {"http-proxy-urlenum", PORT_HTTP_PROXY, PORT_HTTP_PROXY_SSL},
                                      {"icq", PORT_ICQ, PORT_ICQ_SSL},
                                      {"imap", PORT_IMAP, PORT_IMAP_SSL},
                                      {"ldap2", PORT_LDAP, PORT_LDAP_SSL},
                                      {"ldap3", PORT_LDAP, PORT_LDAP_SSL},
                                      {"ldap3-crammd5", PORT_LDAP, PORT_LDAP_SSL},
                                      {"ldap3-digestmd5", PORT_LDAP, PORT_LDAP_SSL},
                                      {"oracle-listener", PORT_ORACLE, PORT_ORACLE_SSL},
                                      {"oracle-sid", PORT_ORACLE, PORT_ORACLE_SSL},
                                      {"oracle", PORT_ORACLE, PORT_ORACLE_SSL},
                                      {"memcached", PORT_MCACHED, PORT_MCACHED_SSL},
                                      {"mongodb", PORT_MONGODB, PORT_MONGODB},
                                      {"mssql", PORT_MSSQL, PORT_MSSQL_SSL},
                                      {"mysql", PORT_MYSQL, PORT_MYSQL_SSL},
                                      {"postgres", PORT_POSTGRES, PORT_POSTGRES_SSL},
                                      {"pcanywhere", PORT_PCANYWHERE, PORT_PCANYWHERE_SSL},
                                      {"nntp", PORT_NNTP, PORT_NNTP_SSL},
                                      {"pcnfs", PORT_PCNFS, PORT_PCNFS_SSL},
                                      {"pop3", PORT_POP3, PORT_POP3_SSL},
                                      {"redis", PORT_REDIS, PORT_REDIS_SSL},
                                      {"rexec", PORT_REXEC, PORT_REXEC_SSL},
                                      {"rlogin", PORT_RLOGIN, PORT_RLOGIN_SSL},
                                      {"rsh", PORT_RSH, PORT_RSH_SSL},
                                      {"sapr3", PORT_SAPR3, PORT_SAPR3_SSL},
                                      {"smb", PORT_SMBNT, PORT_SMBNT_SSL},
                                      {"smb2", PORT_SMBNT, PORT_SMBNT_SSL},
                                      {"smbnt", PORT_SMBNT, PORT_SMBNT_SSL},
                                      {"socks5", PORT_SOCKS5, PORT_SOCKS5_SSL},
                                      {"ssh", PORT_SSH, PORT_SSH_SSL},
                                      {"sshkey", PORT_SSH, PORT_SSH_SSL},
                                      {"telnet", PORT_TELNET, PORT_TELNET_SSL},
                                      {"adam6500", PORT_ADAM6500, PORT_ADAM6500_SSL},
                                      {"cisco", PORT_TELNET, PORT_TELNET_SSL},
                                      {"cisco-enable", PORT_TELNET, PORT_TELNET_SSL},
                                      {"vnc", PORT_VNC, PORT_VNC_SSL},
                                      {"snmp", PORT_SNMP, PORT_SNMP_SSL},
                                      {"cvs", PORT_CVS, PORT_CVS_SSL},
                                      {"svn", PORT_SVN, PORT_SVN_SSL},
                                      {"firebird", PORT_FIREBIRD, PORT_FIREBIRD_SSL},
                                      {"afp", PORT_AFP, PORT_AFP_SSL},
                                      {"ncp", PORT_NCP, PORT_NCP_SSL},
                                      {"smtp", PORT_SMTP, PORT_SMTP_SSL},
                                      {"smtp-enum", PORT_SMTP, PORT_SMTP_SSL},
                                      {"teamspeak", PORT_TEAMSPEAK, PORT_TEAMSPEAK_SSL},
                                      {"sip", PORT_SIP, PORT_SIP_SSL},
                                      {"vmauthd", PORT_VMAUTHD, PORT_VMAUTHD_SSL},
                                      {"xmpp", PORT_XMPP, PORT_XMPP_SSL},
                                      {"irc", PORT_IRC, PORT_IRC_SSL},
                                      {"rdp", PORT_RDP, PORT_RDP_SSL},
                                      {"asterisk", PORT_ASTERISK, PORT_ASTERISK_SSL},
                                      {"s7-300", PORT_S7_300, PORT_S7_300_SSL},
                                      {"rtsp", PORT_RTSP, PORT_RTSP_SSL},
                                      {"rpcap", PORT_RPCAP, PORT_RPCAP_SSL},
                                      {"radmin2", PORT_RADMIN2, PORT_RADMIN2},
                                      // ADD NEW SERVICES HERE - add new port numbers to hydra.h
                                      {"", PORT_NOPORT, PORT_NOPORT}};

  while (strlen(hydra_portlists[i].name) > 0 && port == -2) {
    if (strcmp(service, hydra_portlists[i].name) == 0) {
      if (hydra_options.ssl)
        port = hydra_portlists[i].port_ssl;
      else
        port = hydra_portlists[i].port;
    }
    i++;
  }
  if (port < 1)
    return -1;
  else
    return port;
}

// killit = 1 : kill(pid); fail = 1 : redo, fail = 2/3 : disable
void hydra_kill_head(int32_t head_no, int32_t killit, int32_t fail) {
  if (debug)
    printf("[DEBUG] head_no %d, kill %d, fail %d\n", head_no, killit, fail);
  if (head_no < 0)
    return;
  if (hydra_heads[head_no]->active == HEAD_ACTIVE || (hydra_heads[head_no]->sp[0] > 2 && hydra_heads[head_no]->sp[1] > 2)) {
    close(hydra_heads[head_no]->sp[0]);
    close(hydra_heads[head_no]->sp[1]);
  }
  if (killit) {
    if (hydra_heads[head_no]->pid > 0)
      kill(hydra_heads[head_no]->pid, SIGTERM);
    hydra_brains.active--;
  }
  if (hydra_heads[head_no]->active == HEAD_ACTIVE) {
    hydra_heads[head_no]->active = HEAD_UNUSED;
    hydra_targets[hydra_heads[head_no]->target_no]->use_count--;
  }
  if (fail == 1) {
    if (hydra_options.cidr != 1)
      hydra_heads[head_no]->redo = 1;
  } else if (fail == 2) {
    if (hydra_options.cidr != 1)
      hydra_heads[head_no]->active = HEAD_DISABLED;
    if (hydra_heads[head_no]->target_no >= 0)
      hydra_targets[hydra_heads[head_no]->target_no]->failed++;
  } else if (fail == 3) {
    hydra_heads[head_no]->active = HEAD_DISABLED;
    if (hydra_heads[head_no]->target_no >= 0)
      hydra_targets[hydra_heads[head_no]->target_no]->failed++;
  }
  if (hydra_heads[head_no]->pid > 0 && killit)
    kill(hydra_heads[head_no]->pid, SIGKILL);
  hydra_heads[head_no]->pid = -1;
  if (fail < 1 && hydra_heads[head_no]->target_no >= 0 && hydra_options.bfg && hydra_targets[hydra_heads[head_no]->target_no]->pass_state == 3 && strlen(hydra_heads[head_no]->current_pass_ptr) > 0 && hydra_heads[head_no]->current_pass_ptr != hydra_heads[head_no]->current_login_ptr) {
    free(hydra_heads[head_no]->current_pass_ptr);
    hydra_heads[head_no]->current_pass_ptr = empty_login;
    //    hydra_bfg_remove(head_no);
    //    hydra_targets[hydra_heads[head_no]->target_no]->bfg_ptr[head_no] =
    //    NULL;
  }
  (void)wait3(NULL, WNOHANG, NULL);
}

void hydra_increase_fail_count(int32_t target_no, int32_t head_no) {
  int32_t i, k, maxfail = 0;

  if (target_no < 0 || hydra_options.skip_redo)
    return;

  if (hydra_targets[target_no]->ok) {
    const int32_t tasks = hydra_options.tasks;
    const int32_t success = tasks - hydra_targets[target_no]->failed;
    const int32_t t = tasks < 5 ? 6 - tasks : 1;
    const int32_t s = success < 5 ? 6 - success : 1;
    maxfail = MAXFAIL + t + s + 2;
  }

  hydra_targets[target_no]->fail_count++;
  if (debug)
    printf("[DEBUG] hydra_increase_fail_count: %d >= %d => disable\n", hydra_targets[target_no]->fail_count, maxfail);
  if (hydra_targets[target_no]->fail_count >= maxfail) {
    k = 0;
    for (i = 0; i < hydra_options.max_use; i++)
      if (hydra_heads[i]->active >= HEAD_UNUSED && hydra_heads[i]->target_no == target_no)
        k++;
    if (k <= 1) {
      // we need to put this in a list, otherwise we fail one login+pw test
      if (hydra_targets[target_no]->done == TARGET_ACTIVE && hydra_options.skip_redo == 0 && hydra_targets[target_no]->redo <= hydra_options.max_use * 2 && ((hydra_heads[head_no]->current_login_ptr != empty_login && hydra_heads[head_no]->current_pass_ptr != empty_login) || (hydra_heads[head_no]->current_login_ptr != NULL && hydra_heads[head_no]->current_pass_ptr != NULL))) {
        hydra_targets[target_no]->redo_login[hydra_targets[target_no]->redo] = hydra_heads[head_no]->current_login_ptr;
        hydra_targets[target_no]->redo_pass[hydra_targets[target_no]->redo] = hydra_heads[head_no]->current_pass_ptr;
        hydra_targets[target_no]->redo++;
        total_redo_count++;
        if (debug)
          printf("[DEBUG] - will be retried at the end: ip %s - login %s - "
                 "pass %s - child %d\n",
                 hydra_targets[target_no]->target, hydra_heads[head_no]->current_login_ptr, hydra_heads[head_no]->current_pass_ptr, head_no);
        hydra_heads[head_no]->current_login_ptr = empty_login;
        hydra_heads[head_no]->current_pass_ptr = empty_login;
      }
      if (hydra_targets[target_no]->fail_count >= MAXFAIL + hydra_options.tasks * hydra_targets[target_no]->ok) {
        if (hydra_targets[target_no]->done == TARGET_ACTIVE && hydra_options.max_use == hydra_targets[target_no]->failed) {
          if (hydra_targets[target_no]->ok == 1)
            hydra_targets[target_no]->done = TARGET_ERROR; // mark target as done by errors
          else
            hydra_targets[target_no]->done = TARGET_UNRESOLVED; // mark target as done by unable to connect
          hydra_brains.finished++;
          fprintf(stderr,
                  "[ERROR] Too many connect errors to target, disabling "
                  "%s://%s%s%s:%d\n",
                  hydra_options.service, hydra_targets[target_no]->ip[0] == 16 && index(hydra_targets[target_no]->target, ':') != NULL ? "[" : "", hydra_targets[target_no]->target, hydra_targets[target_no]->ip[0] == 16 && index(hydra_targets[target_no]->target, ':') != NULL ? "]" : "", hydra_targets[target_no]->port);
        }
        if (hydra_brains.targets > hydra_brains.finished)
          hydra_kill_head(head_no, 1, 0);
        else
          hydra_kill_head(head_no, 1, 2);
      } // we keep the last one alive as long as it make sense
    } else {
      // we need to put this in a list, otherwise we fail one login+pw test
      if (hydra_targets[target_no]->done == TARGET_ACTIVE && hydra_options.skip_redo == 0 && hydra_targets[target_no]->redo <= hydra_options.max_use * 2 && ((hydra_heads[head_no]->current_login_ptr != empty_login && hydra_heads[head_no]->current_pass_ptr != empty_login) || (hydra_heads[head_no]->current_login_ptr != NULL && hydra_heads[head_no]->current_pass_ptr != NULL))) {
        hydra_targets[target_no]->redo_login[hydra_targets[target_no]->redo] = hydra_heads[head_no]->current_login_ptr;
        hydra_targets[target_no]->redo_pass[hydra_targets[target_no]->redo] = hydra_heads[head_no]->current_pass_ptr;
        hydra_targets[target_no]->redo++;
        total_redo_count++;
        if (debug)
          printf("[DEBUG] - will be retried at the end: ip %s - login %s - "
                 "pass %s - child %d\n",
                 hydra_targets[target_no]->target, hydra_heads[head_no]->current_login_ptr, hydra_heads[head_no]->current_pass_ptr, head_no);
        hydra_heads[head_no]->current_login_ptr = empty_login;
        hydra_heads[head_no]->current_pass_ptr = empty_login;
      }
      hydra_targets[target_no]->fail_count--;
      if (k < 5 && hydra_targets[target_no]->ok)
        hydra_targets[target_no]->fail_count--;
      if (k == 2 && hydra_targets[target_no]->ok)
        hydra_targets[target_no]->fail_count--;
      if (hydra_brains.targets > hydra_brains.finished)
        hydra_kill_head(head_no, 1, 0);
      else {
        hydra_kill_head(head_no, 1, 2);
        if (verbose)
          printf("[VERBOSE] Disabled child %d because of too many errors\n", head_no);
      }
    }
  } else {
    hydra_kill_head(head_no, 1, 1);
    if (verbose)
      printf("[VERBOSE] Retrying connection for child %d\n", head_no);
  }
}

char *hydra_reverse_login(int32_t head_no, char *login) {
  int32_t i, j;
  char *start, *pos;
  unsigned char keep;

  if (login == NULL || (j = strlen(login)) < 1)
    return empty_login;

  if (j > 248)
    j = 248;

  for (i = 0; i < j; i++)
    hydra_heads[head_no]->reverse[i] = login[j - (i + 1)];
  hydra_heads[head_no]->reverse[j] = 0;

  // UTF stuff now
  start = hydra_heads[head_no]->reverse;
  pos = start + j;

  while (start < --pos) {
    switch ((*pos & 0xF0) >> 4) {
    case 0xF: /* U+010000-U+10FFFF: four bytes. */
      keep = *pos;
      *pos = *(pos - 3);
      *(pos - 3) = keep;
      keep = *(pos - 1);
      *(pos - 1) = *(pos - 2);
      *(pos - 2) = keep;
      pos -= 3;
      break;
    case 0xE: /* U+000800-U+00FFFF: three bytes. */
      keep = *pos;
      *pos = *(pos - 2);
      *(pos - 2) = keep;
      pos -= 2;
      break;
    case 0xC: /* fall-through */
    case 0xD: /* U+000080-U+0007FF: two bytes. */
      keep = *pos;
      *pos = *(pos - 1);
      *(pos - 1) = keep;
      pos--;
      break;
    }
  }

  return hydra_heads[head_no]->reverse;
}

int32_t hydra_send_next_pair(int32_t target_no, int32_t head_no) {
  // variables moved to save stack
  snpdone = 0;
  snp_is_redo = 0;
  snpdont = 0;
  loop_cnt++;
  if (hydra_heads[head_no]->redo && hydra_heads[head_no]->current_login_ptr != NULL && hydra_heads[head_no]->current_pass_ptr != NULL) {
    hydra_heads[head_no]->redo = 0;
    snp_is_redo = 1;
    snpdone = 1;
  } else {
    if (hydra_targets[target_no]->sent >= hydra_brains.todo + hydra_targets[target_no]->redo) {
      if (hydra_targets[target_no]->done == TARGET_ACTIVE) {
        hydra_targets[target_no]->done = TARGET_FINISHED;
        hydra_brains.finished++;
        if (verbose)
          printf("[STATUS] attack finished for %s (waiting for children to "
                 "complete tests)\n",
                 hydra_targets[target_no]->target);
      }
      return -1;
    }
  }

  if (debug)
    printf("[DEBUG] send_next_pair_init target %d, head %d, redo %d, "
           "redo_state %d, pass_state %d. loop_mode %d, curlogin %s, curpass "
           "%s, tlogin %s, tpass %s, logincnt %" hPRIu64 "/%" hPRIu64 ", passcnt %" hPRIu64 "/%" hPRIu64 ", loop_cnt %d\n",
           target_no, head_no, hydra_targets[target_no]->redo, hydra_targets[target_no]->redo_state, hydra_targets[target_no]->pass_state, hydra_options.loop_mode, hydra_heads[head_no]->current_login_ptr, hydra_heads[head_no]->current_pass_ptr, hydra_targets[target_no]->login_ptr, hydra_targets[target_no]->pass_ptr, hydra_targets[target_no]->login_no, hydra_brains.countlogin, hydra_targets[target_no]->pass_no, hydra_brains.countpass, loop_cnt);

  if (loop_cnt > (hydra_brains.countlogin * 2) + 1 && loop_cnt > (hydra_brains.countpass * 2) + 1) {
    if (debug)
      printf("[DEBUG] too many loops in send_next_pair, returning -1 (loop_cnt "
             "%d, sent %" hPRIu64 ", todo %" hPRIu64 ")\n",
             loop_cnt, hydra_targets[target_no]->sent, hydra_brains.todo);
    return -1;
  }

  if (hydra_heads[head_no]->redo && hydra_heads[head_no]->current_login_ptr != NULL && hydra_heads[head_no]->current_pass_ptr != NULL) {
    hydra_heads[head_no]->redo = 0;
    snp_is_redo = 1;
    snpdone = 1;
  } else {
    if (debug && (hydra_heads[head_no]->current_login_ptr != NULL || hydra_heads[head_no]->current_pass_ptr != NULL))
      printf("[COMPLETED] target %s - login \"%s\" - pass \"%s\" - child %d - "
             "%" hPRIu64 " of %" hPRIu64 "\n",
             hydra_targets[target_no]->target, hydra_heads[head_no]->current_login_ptr, hydra_heads[head_no]->current_pass_ptr, head_no, hydra_targets[target_no]->sent, hydra_brains.todo + hydra_targets[target_no]->redo);
    hydra_heads[head_no]->redo = 0;
    if (hydra_targets[target_no]->redo_state > 0) {
      if (hydra_targets[target_no]->redo_state <= hydra_targets[target_no]->redo) {
        hydra_heads[head_no]->current_pass_ptr = hydra_targets[target_no]->redo_pass[hydra_targets[target_no]->redo_state - 1];
        hydra_heads[head_no]->current_login_ptr = hydra_targets[target_no]->redo_login[hydra_targets[target_no]->redo_state - 1];
        hydra_targets[target_no]->redo_state++;
        snpdone = 1;
      } else {
        // if a pair does not complete after this point it is lost
        if (hydra_targets[target_no]->done == TARGET_ACTIVE) {
          hydra_targets[target_no]->done = TARGET_FINISHED;
          hydra_brains.finished++;
          if (verbose)
            printf("[STATUS] attack finished for %s (waiting for children to "
                   "complete tests)\n",
                   hydra_targets[target_no]->target);
        }
        loop_cnt = 0;
        return -1;
      }
    } else { // normale state, no redo
      if (hydra_targets[target_no]->done != TARGET_ACTIVE) {
        loop_cnt = 0;
        return -1; // head will be disabled by main while()
      }
      if (hydra_options.loop_mode == 0) { // one user after another
        if (hydra_targets[target_no]->login_no < hydra_brains.countlogin) {
          // as we loop password in mode == 0 we set the current login first
          hydra_heads[head_no]->current_login_ptr = hydra_targets[target_no]->login_ptr;
          // then we do the extra options -e ns handling
          if (hydra_targets[target_no]->pass_state == 0 && snpdone == 0) {
            if (hydra_options.try_password_same_as_login) {
              hydra_heads[head_no]->current_pass_ptr = hydra_targets[target_no]->login_ptr;
              snpdone = 1;
              hydra_targets[target_no]->pass_no++;
            }
            hydra_targets[target_no]->pass_state++;
          }
          if (hydra_targets[target_no]->pass_state == 1 && snpdone == 0) {
            // small check that there is a login name (could also be emtpy) and
            // if we already tried empty password it would be a double
            if (hydra_options.try_null_password) {
              if (hydra_options.try_password_same_as_login == 0 || (hydra_targets[target_no]->login_ptr != NULL && strlen(hydra_targets[target_no]->login_ptr) > 0)) {
                hydra_heads[head_no]->current_pass_ptr = empty_login;
                snpdone = 1;
              } else {
                hydra_brains.sent++;
                hydra_targets[target_no]->sent++;
              }
              hydra_targets[target_no]->pass_no++;
            }
            hydra_targets[target_no]->pass_state++;
          }
          if (hydra_targets[target_no]->pass_state == 2 && snpdone == 0) {
            // small check that there is a login name (could also be emtpy) and
            // if we already tried empty password it would be a double
            if (hydra_options.try_password_reverse_login) {
              if ((hydra_options.try_password_same_as_login == 0 || strcmp(hydra_targets[target_no]->login_ptr, hydra_reverse_login(head_no, hydra_heads[head_no]->current_login_ptr)) != 0) && (hydra_options.try_null_password == 0 || (hydra_targets[target_no]->login_ptr != NULL && strlen(hydra_targets[target_no]->login_ptr) > 0))) {
                hydra_heads[head_no]->current_pass_ptr = hydra_reverse_login(head_no, hydra_heads[head_no]->current_login_ptr);
                snpdone = 1;
              } else {
                hydra_brains.sent++;
                hydra_targets[target_no]->sent++;
              }
              hydra_targets[target_no]->pass_no++;
            }
            hydra_targets[target_no]->pass_state++;
          }
          // now we handle the -C -l/-L -p/-P data
          if (hydra_targets[target_no]->pass_state == 3 && snpdone == 0) {
            if (check_flag(hydra_options.mode, MODE_COLON_FILE)) { // colon mode
              hydra_heads[head_no]->current_login_ptr = hydra_targets[target_no]->login_ptr;
              hydra_heads[head_no]->current_pass_ptr = hydra_targets[target_no]->pass_ptr;
              hydra_targets[target_no]->login_no++;
              snpdone = 1;
              hydra_targets[target_no]->login_ptr = hydra_targets[target_no]->pass_ptr;
              // hydra_targets[target_no]->login_ptr++;
              while (*hydra_targets[target_no]->login_ptr != 0)
                hydra_targets[target_no]->login_ptr++;
              hydra_targets[target_no]->login_ptr++;
              hydra_targets[target_no]->pass_ptr = hydra_targets[target_no]->login_ptr;
              // hydra_targets[target_no]->pass_ptr++;
              while (*hydra_targets[target_no]->pass_ptr != 0)
                hydra_targets[target_no]->pass_ptr++;
              hydra_targets[target_no]->pass_ptr++;
              if (strcmp(hydra_targets[target_no]->login_ptr, hydra_heads[head_no]->current_login_ptr) != 0)
                hydra_targets[target_no]->pass_state = 0;
              if ((hydra_options.try_password_same_as_login && strcmp(hydra_heads[head_no]->current_pass_ptr, hydra_heads[head_no]->current_login_ptr) == 0) || (hydra_options.try_null_password && strlen(hydra_heads[head_no]->current_pass_ptr) == 0) || (hydra_options.try_password_reverse_login && strcmp(hydra_heads[head_no]->current_pass_ptr, hydra_reverse_login(head_no, hydra_heads[head_no]->current_login_ptr)) == 0)) {
                hydra_brains.sent++;
                hydra_targets[target_no]->sent++;
                if (debug)
                  printf("[DEBUG] double detected (-C)\n");
                return hydra_send_next_pair(target_no, head_no); // little trick to keep the code small
              }
            } else { // standard -l -L -p -P mode
              hydra_heads[head_no]->current_pass_ptr = hydra_targets[target_no]->pass_ptr;
              hydra_targets[target_no]->pass_no++;
              // double check
              if (hydra_targets[target_no]->pass_no >= hydra_brains.countpass) {
                // all passwords done, next user for next password
                hydra_targets[target_no]->login_ptr++;
                while (*hydra_targets[target_no]->login_ptr != 0)
                  hydra_targets[target_no]->login_ptr++;
                hydra_targets[target_no]->login_ptr++;
                hydra_targets[target_no]->pass_ptr = pass_ptr;
                hydra_targets[target_no]->login_no++;
                hydra_targets[target_no]->pass_no = 0;
                hydra_targets[target_no]->pass_state = 0;
                if (hydra_brains.countpass == hydra_options.try_password_reverse_login + hydra_options.try_null_password + hydra_options.try_password_same_as_login)
                  return hydra_send_next_pair(target_no, head_no);
              } else {
                hydra_targets[target_no]->pass_ptr++;
                while (*hydra_targets[target_no]->pass_ptr != 0)
                  hydra_targets[target_no]->pass_ptr++;
                hydra_targets[target_no]->pass_ptr++;
              }
              if ((hydra_options.try_password_same_as_login && strcmp(hydra_heads[head_no]->current_pass_ptr, hydra_heads[head_no]->current_login_ptr) == 0) || (hydra_options.try_null_password && strlen(hydra_heads[head_no]->current_pass_ptr) == 0) || (hydra_options.try_password_reverse_login && strcmp(hydra_heads[head_no]->current_pass_ptr, hydra_reverse_login(head_no, hydra_heads[head_no]->current_login_ptr)) == 0)) {
                hydra_brains.sent++;
                hydra_targets[target_no]->sent++;
                if (debug)
                  printf("[DEBUG] double detected (-Pp)\n");
                return hydra_send_next_pair(target_no, head_no); // little trick to keep the code small
              }
              snpdone = 1;
            }
          }
        }
      } else { // loop_mode == 1
        if (hydra_targets[target_no]->pass_no < hydra_brains.countpass) {
          hydra_heads[head_no]->current_login_ptr = hydra_targets[target_no]->login_ptr;
          if (hydra_targets[target_no]->pass_state == 0) {
            if (check_flag(hydra_options.mode, MODE_PASSWORD_BRUTE))
              hydra_heads[head_no]->current_pass_ptr = strdup(hydra_heads[head_no]->current_login_ptr);
            else
              hydra_heads[head_no]->current_pass_ptr = hydra_heads[head_no]->current_login_ptr;
          } else if (hydra_targets[target_no]->pass_state == 1) {
            if (check_flag(hydra_options.mode, MODE_PASSWORD_BRUTE))
              hydra_heads[head_no]->current_pass_ptr = strdup(empty_login);
            else
              hydra_heads[head_no]->current_pass_ptr = empty_login;
          } else if (hydra_targets[target_no]->pass_state == 2) {
            if (check_flag(hydra_options.mode, MODE_PASSWORD_BRUTE))
              hydra_heads[head_no]->current_pass_ptr = strdup(hydra_reverse_login(head_no, hydra_heads[head_no]->current_login_ptr));
            else
              hydra_heads[head_no]->current_pass_ptr = hydra_reverse_login(head_no, hydra_heads[head_no]->current_login_ptr);
          } else {
            if (hydra_options.bfg && hydra_targets[target_no]->pass_state == 3 && hydra_heads[head_no]->current_pass_ptr != NULL && strlen(hydra_heads[head_no]->current_pass_ptr) > 0 && hydra_heads[head_no]->current_pass_ptr != hydra_heads[head_no]->current_login_ptr)
              free(hydra_heads[head_no]->current_pass_ptr);
            hydra_heads[head_no]->current_pass_ptr = strdup(hydra_targets[target_no]->pass_ptr);
          }
          hydra_targets[target_no]->login_no++;
          snpdone = 1;

          if (hydra_targets[target_no]->login_no >= hydra_brains.countlogin) {
            if (hydra_targets[target_no]->pass_state < 3) {
              hydra_targets[target_no]->pass_state++;
              if (hydra_targets[target_no]->pass_state == 1 && hydra_options.try_null_password == 0)
                hydra_targets[target_no]->pass_state++;
              if (hydra_targets[target_no]->pass_state == 2 && hydra_options.try_password_reverse_login == 0)
                hydra_targets[target_no]->pass_state++;
              if (hydra_targets[target_no]->pass_state == 3)
                snpdont = 1;
              hydra_targets[target_no]->pass_no++;
            }

            if (hydra_targets[target_no]->pass_state == 3) {
              if (snpdont) {
                hydra_targets[target_no]->pass_ptr = pass_ptr;
              } else {
                if (check_flag(hydra_options.mode, MODE_PASSWORD_BRUTE)) {
#ifndef HAVE_MATH_H
                  sleep(1);
#else
                  hydra_targets[target_no]->pass_ptr = bf_next(hydra_options.rainy);
                  if (debug)
                    printf("[DEBUG] bfg new password for next child: %s\n", hydra_targets[target_no]->pass_ptr);
#endif
                } else { // -p -P mode
                  hydra_targets[target_no]->pass_ptr++;
                  while (*hydra_targets[target_no]->pass_ptr != 0)
                    hydra_targets[target_no]->pass_ptr++;
                  hydra_targets[target_no]->pass_ptr++;
                }
                hydra_targets[target_no]->pass_no++;
              }
            }

            hydra_targets[target_no]->login_no = 0;
            hydra_targets[target_no]->login_ptr = login_ptr;
          } else {
            hydra_targets[target_no]->login_ptr++;
            while (*hydra_targets[target_no]->login_ptr != 0)
              hydra_targets[target_no]->login_ptr++;
            hydra_targets[target_no]->login_ptr++;
          }
          if (hydra_targets[target_no]->pass_state == 3 && snpdont == 0) {
            if ((hydra_options.try_null_password && strlen(hydra_heads[head_no]->current_pass_ptr) < 1) || (hydra_options.try_password_same_as_login && strcmp(hydra_heads[head_no]->current_pass_ptr, hydra_heads[head_no]->current_login_ptr) == 0) || (hydra_options.try_password_reverse_login && strcmp(hydra_heads[head_no]->current_login_ptr, hydra_heads[head_no]->current_pass_ptr) == 0)) {
              hydra_brains.sent++;
              hydra_targets[target_no]->sent++;
              if (debug)
                printf("[DEBUG] double detected (1)\n");
              return hydra_send_next_pair(target_no, head_no); // little trick to keep the code small
            }
          }
        }
      }
    }

    if (debug)
      printf("[DEBUG] send_next_pair_mid done %d, pass_state %d, clogin %s, "
             "cpass %s, tlogin %s, tpass %s, redo %d\n",
             snpdone, hydra_targets[target_no]->pass_state, hydra_heads[head_no]->current_login_ptr, hydra_heads[head_no]->current_pass_ptr, hydra_targets[target_no]->login_ptr, hydra_targets[target_no]->pass_ptr, hydra_targets[target_no]->redo);

    // no pair? then we go for redo state
    if (!snpdone && hydra_targets[target_no]->redo_state == 0 && hydra_targets[target_no]->redo > 0) {
      if (debug)
        printf("[DEBUG] Entering redo_state\n");
      hydra_targets[target_no]->redo_state++;
      return hydra_send_next_pair(target_no, head_no); // little trick to keep the code small
    }
  }

  if (!snpdone || hydra_targets[target_no]->skipcnt >= hydra_brains.countlogin) {
    fck = write(hydra_heads[head_no]->sp[0], HYDRA_EXIT, sizeof(HYDRA_EXIT));
    if (hydra_targets[target_no]->use_count <= 1) {
      if (hydra_targets[target_no]->done == TARGET_ACTIVE) {
        hydra_targets[target_no]->done = TARGET_FINISHED;
        hydra_brains.finished++;
        if (verbose)
          printf("[STATUS] attack finished for %s (waiting for children to "
                 "complete tests)\n",
                 hydra_targets[target_no]->target);
      }
    }
    if (hydra_brains.targets > hydra_brains.finished)
      hydra_kill_head(head_no, 1, 0); // otherwise done in main while loop
  } else {
    if (hydra_targets[target_no]->skipcnt > 0) {
      snpj = 0;
      for (snpi = 0; snpi < hydra_targets[target_no]->skipcnt && snpj == 0; snpi++)
        if (strcmp(hydra_heads[head_no]->current_login_ptr, hydra_targets[target_no]->skiplogin[snpi]) == 0)
          snpj = 1;
      if (snpj) {
        if (snp_is_redo == 0) {
          hydra_brains.sent++;
          hydra_targets[target_no]->sent++;
        }
        if (debug)
          printf("[DEBUG] double found for %s == %s, skipping\n", hydra_heads[head_no]->current_login_ptr, hydra_targets[target_no]->skiplogin[snpi - 1]);
        // only if -l/L -p/P with -u and if loginptr was not justed increased
        if (!check_flag(hydra_options.mode, MODE_COLON_FILE) && hydra_options.loop_mode == 0 && hydra_targets[target_no]->pass_no > 0) { // -l -P (not! -u)
          // increase login_ptr to next
          hydra_targets[target_no]->login_no++;
          if (hydra_targets[target_no]->login_no < hydra_brains.countlogin) {
            hydra_targets[target_no]->login_ptr++;
            while (*hydra_targets[target_no]->login_ptr != 0)
              hydra_targets[target_no]->login_ptr++;
            hydra_targets[target_no]->login_ptr++;
          }
          // add count
          hydra_brains.sent += hydra_brains.countpass - hydra_targets[target_no]->pass_no;
          hydra_targets[target_no]->sent += hydra_brains.countpass - hydra_targets[target_no]->pass_no;
          // reset password list
          hydra_targets[target_no]->pass_ptr = pass_ptr;
          hydra_targets[target_no]->pass_no = 0;
          hydra_targets[target_no]->pass_state = 0;
        }
        return hydra_send_next_pair(target_no, head_no); // little trick to keep the code small
      }
    }

    memset(&snpbuf, 0, sizeof(snpbuf));
    strncpy(snpbuf, hydra_heads[head_no]->current_login_ptr, MAXLINESIZE - 3);
    if (strlen(hydra_heads[head_no]->current_login_ptr) > MAXLINESIZE - 3)
      snpbuflen = MAXLINESIZE - 2;
    else
      snpbuflen = strlen(hydra_heads[head_no]->current_login_ptr) + 1;
    strncpy(snpbuf + snpbuflen, hydra_heads[head_no]->current_pass_ptr, MAXLINESIZE - snpbuflen - 1);
    if (strlen(hydra_heads[head_no]->current_pass_ptr) > MAXLINESIZE - snpbuflen - 1)
      snpbuflen += MAXLINESIZE - snpbuflen - 1;
    else
      snpbuflen += strlen(hydra_heads[head_no]->current_pass_ptr) + 1;
    if (snp_is_redo == 0) {
      hydra_brains.sent++;
      hydra_targets[target_no]->sent++;
    } else if (debug)
      printf("[DEBUG] send_next_pair_redo done %d, pass_state %d, clogin %s, "
             "cpass %s, tlogin %s, tpass %s, is_redo %d\n",
             snpdone, hydra_targets[target_no]->pass_state, hydra_heads[head_no]->current_login_ptr, hydra_heads[head_no]->current_pass_ptr, hydra_targets[target_no]->login_ptr, hydra_targets[target_no]->pass_ptr, snp_is_redo);
    // hydra_dump_data(snpbuf, snpbuflen, "SENT");
    fck = write(hydra_heads[head_no]->sp[0], snpbuf, snpbuflen);
    if (fck < snpbuflen) {
      if (verbose)
        fprintf(stderr, "[ERROR] can not write to child %d, restarting it ...\n", head_no);
      hydra_increase_fail_count(target_no, head_no);
      loop_cnt = 0;
      return 0; // not prevent disabling it, if its needed its already done in
                // the above line
    }
    if (debug || hydra_options.showAttempt) {
      printf("[%sATTEMPT] target %s - login \"%s\" - pass \"%s\" - %" hPRIu64 " of %" hPRIu64 " [child %d] (%d/%d)\n", hydra_targets[target_no]->redo_state ? "REDO-" : snp_is_redo ? "RE-" : "", hydra_targets[target_no]->target, hydra_heads[head_no]->current_login_ptr, hydra_heads[head_no]->current_pass_ptr, hydra_targets[target_no]->sent, hydra_brains.todo + hydra_targets[target_no]->redo, head_no, hydra_targets[target_no]->redo_state ? hydra_targets[target_no]->redo_state - 1 : 0,
             hydra_targets[target_no]->redo);
    }
    loop_cnt = 0;
    return 0;
  }
  loop_cnt = 0;
  return -1;
}

void hydra_skip_user(int32_t target_no, char *username) {
  int32_t i;

  if (username == NULL || *username == 0)
    return;

  // double check
  for (i = 0; i < hydra_targets[target_no]->skipcnt; i++)
    if (strcmp(username, hydra_targets[target_no]->skiplogin[i]) == 0)
      return;

  if (hydra_targets[target_no]->skipcnt < SKIPLOGIN && (hydra_targets[target_no]->skiplogin[hydra_targets[target_no]->skipcnt] = malloc(strlen(username) + 1)) != NULL) {
    strcpy(hydra_targets[target_no]->skiplogin[hydra_targets[target_no]->skipcnt], username);
    hydra_targets[target_no]->skipcnt++;
  }
  if (hydra_options.loop_mode == 0 && !check_flag(hydra_options.mode, MODE_COLON_FILE)) {
    if (memcmp(username, hydra_targets[target_no]->login_ptr, strlen(username)) == 0) {
      if (debug)
        printf("[DEBUG] skipping username %s\n", username);
      // increase count
      hydra_brains.sent += hydra_brains.countpass - hydra_targets[target_no]->pass_no;
      hydra_targets[target_no]->sent += hydra_brains.countpass - hydra_targets[target_no]->pass_no;
      // step to next login
      hydra_targets[target_no]->login_no++;
      if (hydra_targets[target_no]->login_no < hydra_brains.countlogin) {
        hydra_targets[target_no]->login_ptr++;
        while (*hydra_targets[target_no]->login_ptr != 0)
          hydra_targets[target_no]->login_ptr++;
        hydra_targets[target_no]->login_ptr++;
      }
      // reset password state
      hydra_targets[target_no]->pass_ptr = pass_ptr;
      hydra_targets[target_no]->pass_no = 0;
      hydra_targets[target_no]->pass_state = 0;
    }
  }
}

int32_t hydra_check_for_exit_condition() {
  int32_t i, k = 0;

  if (hydra_brains.exit) {
    if (debug)
      printf("[DEBUG] exit was forced\n");
    return -1;
  }
  if (hydra_brains.targets <= hydra_brains.finished && hydra_brains.active < 1) {
    if (debug)
      printf("[DEBUG] all targets done and all heads finished\n");
    return 1;
  }
  if (hydra_brains.active < 1) {
    // no head active?! check if they are all disabled, if so, we are done
    for (i = 0; i < hydra_options.max_use && k == 0; i++)
      if (hydra_heads[i]->active >= HEAD_UNUSED)
        k = 1;
    if (k == 0) {
      fprintf(stderr, "[ERROR] all children were disabled due too many "
                      "connection errors\n");
      return -1;
    }
  }
  return 0;
}

int32_t hydra_select_target() {
  int32_t target_no = -1, i, j = -1000;

  for (i = 0; i < hydra_brains.targets; i++)
    if (hydra_targets[i]->use_count < hydra_options.tasks && hydra_targets[i]->done == TARGET_ACTIVE)
      if (j < hydra_options.tasks - hydra_targets[i]->failed - hydra_targets[i]->use_count) {
        target_no = i;
        j = hydra_options.tasks - hydra_targets[i]->failed - hydra_targets[i]->use_count;
      }
  return target_no;
}

void process_proxy_line(int32_t type, char *string) {
  char *type_string = string, *target_string, *port_string, *auth_string = NULL, *device_string = NULL, *sep;
  int32_t port;
  struct addrinfo hints, *res, *p;
  struct sockaddr_in6 *ipv6 = NULL;
  struct sockaddr_in *ipv4 = NULL;

  if (string == NULL || string[0] == 0 || string[0] == '#')
    return;
  while (*string == ' ' || *string == '\t')
    string++;
  if (*string == '#' || *string == ';' || strlen(string) < 5)
    return;
  if (string[strlen(string) - 1] == '\n')
    string[strlen(string) - 1] = 0;
  if (string[strlen(string) - 1] == '\r')
    string[strlen(string) - 1] = 0;
  if (proxy_count > MAX_PROXY_COUNT) {
    fprintf(stderr, "[WARNING] maximum amount of proxies loaded, ignoring this entry: %s\n", string);
    return;
  }
  if (debug)
    printf("[DEBUG] proxy line: %s\n", string);
  if ((sep = strstr(string, "://")) == NULL) {
    fprintf(stderr, "[WARNING] invalid proxy definition: %s (ignored)\n", string);
    return;
  }
  *sep = 0;
  target_string = sep + 3;
  if ((sep = index(target_string, '@')) != NULL) {
    auth_string = target_string;
    *sep = 0;
    target_string = sep + 1;
    if (index(auth_string, ':') == NULL) {
      fprintf(stderr,
              "[WARNING] %s has an invalid authentication definition %s, must "
              "be in the format login:pass, entry ignored\n",
              target_string, auth_string);
      return;
    }
  }
  if ((sep = index(target_string, ':')) != NULL) {
    *sep = 0;
    port_string = sep + 1;
    if ((sep = index(port_string, '%')) != NULL) {
      *sep = 0;
      device_string = sep + 1;
    }
    if ((sep = index(port_string, '/')) != NULL)
      *sep = 0;
    port = atoi(port_string);
    if (port < 1 || port > 65535) {
      fprintf(stderr, "[WARNING] %s has an invalid port definition %d, entry ignored\n", target_string, port);
      return;
    }
  } else {
    fprintf(stderr,
            "[WARNING] %s has not port definition which is required, entry "
            "ignored\n",
            target_string);
    return;
  }

  if (use_proxy == 1 && strcmp(type_string, "http") != 0) {
    fprintf(stderr,
            "[WARNING] %s:// is an invalid type, must be http:// if you use "
            "HYDRA_PROXY_HTTP, entry ignored\n",
            type_string);
    return;
  }
  if (use_proxy == 2 && strcmp(type_string, "connect") != 0 && strcmp(type_string, "socks4") != 0 && strcmp(type_string, "socks5") != 0) {
    fprintf(stderr,
            "[WARNING] %s:// is an invalid type, must be connect://, socks4:// "
            "or socks5:// if you use HYDRA_PROXY, entry ignored\n",
            type_string);
    return;
  }

  memset(&hints, 0, sizeof hints);
  if (getaddrinfo(target_string, NULL, &hints, &res) != 0) {
    fprintf(stderr, "[ERROR] could not resolve proxy target %s, entry ignored\n", target_string);
    return;
  }

  for (p = res; p != NULL; p = p->ai_next) {
#ifdef AF_INET6
    if (p->ai_family == AF_INET6) {
      if (ipv6 == NULL || memcmp((char *)&ipv6->sin6_addr, fe80, 2) == 0)
        ipv6 = (struct sockaddr_in6 *)p->ai_addr;
    } else
#endif
        if (p->ai_family == AF_INET) {
      if (ipv4 == NULL)
        ipv4 = (struct sockaddr_in *)p->ai_addr;
    }
  }
  freeaddrinfo(res);

  // now fill the stuff
#ifdef AF_INET6
  if (ipv6 != NULL && (ipv4 == NULL || prefer_ipv6)) {
    if (memcmp(proxy_string_ip[proxy_count] + 1, fe80, 2) == 0 && device_string == NULL) {
      fprintf(stderr,
              "[WARNING] The proxy address %s is a link local address, link "
              "local addresses require the interface being defined like this: "
              "fe80::1%%eth0, entry ignored\n",
              target_string);
      return;
    }
    proxy_string_ip[proxy_count][0] = 16;
    memcpy(proxy_string_ip[proxy_count] + 1, (char *)&ipv6->sin6_addr, 16);
    if (device_string != NULL && strlen(device_string) <= 16)
      strcpy(proxy_string_ip[proxy_count] + 17, device_string);
  } else
#endif
      if (ipv4 != NULL) {
    proxy_string_ip[proxy_count][0] = 4;
    memcpy(proxy_string_ip[proxy_count] + 1, (char *)&ipv4->sin_addr, 4);
  } else {
    fprintf(stderr, "[WARNING] Could not resolve proxy address: %s, entry ignored\n", target_string);
    return;
  }
  if (auth_string != NULL) {
    if ((proxy_authentication[proxy_count] = malloc(strlen(auth_string) * 2 + 8)) == NULL) {
      perror("malloc");
      return;
    }
    strcpy(proxy_authentication[proxy_count], auth_string);
    if (strncmp(type_string, "socks", 5) != 0) // so it is web
      hydra_tobase64((unsigned char *)proxy_authentication[proxy_count], strlen(proxy_authentication[proxy_count]), strlen(auth_string) * 2 + 8);
  } else
    proxy_authentication[proxy_count] = NULL;
  strcpy(proxy_string_type[proxy_count], type_string);
  proxy_string_port[proxy_count] = port;

  if (debug)
    printf("[DEBUG] count %d type %s target %s port %d auth %s\n", proxy_count, proxy_string_type[proxy_count], target_string, proxy_string_port[proxy_count], proxy_authentication[proxy_count]);
  proxy_count++;
}

int main(int argc, char *argv[]) {
  char *proxy_string = NULL, *device = NULL, *memcheck;
  char *outfile_format_tmp;
  FILE *lfp = NULL, *pfp = NULL, *cfp = NULL, *ifp = NULL, *rfp = NULL, *proxyfp;
  size_t countinfile = 1, sizeinfile = 0;
  uint64_t math2;
  int32_t i = 0, j = 0, k, error = 0, modusage = 0, ignore_restore = 0, do_switch;
  int32_t head_no = 0, target_no = 0, exit_condition = 0, readres;
  time_t starttime, elapsed_status, elapsed_restore, status_print = 59, tmp_time;
  char *tmpptr, *tmpptr2;
  char rc, buf[MAXBUF];
  time_t last_attempt = 0;
  fd_set fdreadheads;
  int32_t max_fd;
  struct addrinfo hints, *res, *p;
  struct sockaddr_in6 *ipv6 = NULL;
  struct sockaddr_in *ipv4 = NULL;

  printf("%s %s (c) 2020 by %s & %s - Please do not use in military or secret "
         "service organizations, or for illegal purposes (this is non-binding, these *** ignore laws and ethics anyway).\n\n",
         PROGRAM, VERSION, AUTHOR, AUTHOR2);
#ifndef LIBAFP
  SERVICES = hydra_string_replace(SERVICES, "afp ", "");
  strcat(unsupported, "afp ");
#endif
#ifndef LIBFIREBIRD
  SERVICES = hydra_string_replace(SERVICES, "firebird ", "");
  strcat(unsupported, "firebird ");
#endif
#ifndef LIBMCACHED
  SERVICES = hydra_string_replace(SERVICES, "memcached ", "");
  strcat(unsupported, "memcached ");
#endif
#ifndef LIBMONGODB
  SERVICES = hydra_string_replace(SERVICES, "mongodb ", "");
  strcat(unsupported, "mongodb ");
#endif
#ifndef LIBMYSQLCLIENT
  SERVICES = hydra_string_replace(SERVICES, "mysql ", "mysql(v4) ");
  strcat(unsupported, "mysql5 ");
#endif
#ifndef LIBNCP
  SERVICES = hydra_string_replace(SERVICES, "ncp ", "");
  strcat(unsupported, "ncp ");
#endif
#ifndef LIBORACLE
  SERVICES = hydra_string_replace(SERVICES, "oracle ", "");
  strcat(unsupported, "oracle ");
#endif
#ifndef LIBPOSTGRES
  SERVICES = hydra_string_replace(SERVICES, "postgres ", "");
  strcat(unsupported, "postgres ");
#endif
#ifndef HAVE_GCRYPT
  SERVICES = hydra_string_replace(SERVICES, "radmin2 ", "");
  strcat(unsupported, "radmin2 ");
#endif
#ifndef LIBSAPR3
  SERVICES = hydra_string_replace(SERVICES, "sapr3 ", "");
  strcat(unsupported, "sapr3 ");
#endif
#ifndef LIBSSH
  SERVICES = hydra_string_replace(SERVICES, "ssh ", "");
  strcat(unsupported, "ssh ");
  SERVICES = hydra_string_replace(SERVICES, "sshkey ", "");
  strcat(unsupported, "sshkey ");
#endif
#ifndef LIBSVN
  SERVICES = hydra_string_replace(SERVICES, "svn ", "");
  strcat(unsupported, "svn ");
#endif
#if !defined(LIBSMBCLIENT)
  SERVICES = hydra_string_replace(SERVICES, "smb2 ", "");
  strcat(unsupported, "smb2 ");
#endif

#ifndef LIBOPENSSL
  // for ftps
  SERVICES = hydra_string_replace(SERVICES, "ftp[s]", "ftp");
  // for pop3
  SERVICES = hydra_string_replace(SERVICES, "pop3[s]", "pop3");
  // for imap
  SERVICES = hydra_string_replace(SERVICES, "imap[s]", "imap");
  // for smtp
  SERVICES = hydra_string_replace(SERVICES, "smtp[s]", "smtp");
  // for telnet
  SERVICES = hydra_string_replace(SERVICES, "telnet[s]", "telnet");
  // for http[s]-{head|get}
  SERVICES = hydra_string_replace(SERVICES, "http[s]", "http");
  // for http[s]-{get|post}-form
  SERVICES = hydra_string_replace(SERVICES, "http[s]", "http");
  // for ldap3
  SERVICES = hydra_string_replace(SERVICES, "[-{cram|digest}md5]", "");
  // for sip
  SERVICES = hydra_string_replace(SERVICES, " sip", "");
  // for oracle-listener
  SERVICES = hydra_string_replace(SERVICES, " oracle-listener", "");
  // general
  SERVICES = hydra_string_replace(SERVICES, "[s]", "");
  // for oracle-sid
  SERVICES = hydra_string_replace(SERVICES, " oracle-sid", "");
  strcat(unsupported, "SSL-services (ftps, sip, rdp, oracle-services, ...) ");
#endif

#ifndef LIBFREERDP
  // for rdp
  SERVICES = hydra_string_replace(SERVICES, " rdp", "");
#endif

#ifndef HAVE_MATH_H
  if (strlen(unsupported) > 0)
    strcat(unsupported, "and ");
  strcat(unsupported, "password bruteforce generation ");
#endif
#ifndef HAVE_PCRE
  if (strlen(unsupported) > 0)
    strcat(unsupported, "and ");
  strcat(unsupported, "regex support ");
#endif

  (void)setvbuf(stdout, NULL, _IONBF, 0);
  (void)setvbuf(stderr, NULL, _IONBF, 0);
  // set defaults
  memset(&hydra_options, 0, sizeof(hydra_options));
  memset(&hydra_brains, 0, sizeof(hydra_brains));
  prg = argv[0];
  hydra_options.debug = debug = 0;
  hydra_options.verbose = verbose = 0;
  found = 0;
  use_proxy = 0;
  proxy_count = 0;
  selected_proxy = -1;
  proxy_string_ip[0][0] = 0;
  proxy_string_port[0] = 0;
  strcpy(proxy_string_type[0], "connect");
  proxy_authentication[0] = cmdlinetarget = NULL;
  hydra_options.login = NULL;
  hydra_options.loginfile = NULL;
  hydra_options.pass = NULL;
  hydra_options.passfile = NULL;
  hydra_options.tasks = TASKS;
  hydra_options.max_use = MAXTASKS;
  hydra_options.outfile_format = FORMAT_PLAIN_TEXT;
  hydra_brains.ofp = stdout;
  hydra_brains.targets = 1;
  hydra_options.waittime = waittime = WAITTIME;
  hydra_options.rainy = 0;
  bf_options.disable_symbols = 0;

  // command line processing
  if (argc > 1 && strncmp(argv[1], "-h", 2) == 0)
    help(1);
  if (argc < 2)
    help(0);
  while ((i = getopt(argc, argv, "hIq64Rrde:vVl:fFg:L:p:OP:o:b:M:C:t:T:m:w:W:s:SUux:yc:K")) >= 0) {
    switch (i) {
    case 'h':
      help(1);
      break;
    case 'q':
      quiet = 1;
      break;
    case 'K':
      hydra_options.skip_redo = 1;
      break;
    case 'O':
      old_ssl = 1;
      break;
    case 'u':
      hydra_options.loop_mode = 1;
      break;
    case '6':
      prefer_ipv6 = 1;
      break;
    case '4':
      prefer_ipv6 = 0;
      break;
    case 'R':
      hydra_options.restore = 1;
      hydra_restore_read();
      break;
    case 'r':
      hydra_options.rainy = 1;
      break;
    case 'I':
      ignore_restore = 1; // this is not to be saved in hydra_options!
      break;
    case 'd':
      hydra_options.debug = ++debug;
      ++verbose;
      break;
    case 'e':
      i = 0;
      while (i < strlen(optarg)) {
        switch (optarg[i]) {
        case 'r':
          hydra_options.try_password_reverse_login = 1;
          hydra_options.mode = hydra_options.mode | MODE_PASSWORD_REVERSE;
          break;
        case 'n':
          hydra_options.try_null_password = 1;
          hydra_options.mode = hydra_options.mode | MODE_PASSWORD_NULL;
          break;
        case 's':
          hydra_options.try_password_same_as_login = 1;
          hydra_options.mode = hydra_options.mode | MODE_PASSWORD_SAME;
          break;
        default:
          fprintf(stderr,
                  "[ERROR] unknown mode %c for option -e, only supporting "
                  "\"n\", \"s\" and \"r\"\n",
                  optarg[i]);
          exit(-1);
        }
        i++;
      }
      break;
    case 'v':
      hydra_options.verbose = verbose = 1;
      break;
    case 'V':
      hydra_options.showAttempt = 1;
      break;
    case 'l':
      hydra_options.login = optarg;
      break;
    case 'L':
      hydra_options.loginfile = optarg;
      hydra_options.mode = hydra_options.mode | MODE_LOGIN_LIST;
      break;
    case 'p':
      hydra_options.pass = optarg;
      break;
    case 'P':
      hydra_options.passfile = optarg;
      hydra_options.mode = hydra_options.mode | MODE_PASSWORD_LIST;
      break;
    case 'f':
      hydra_options.exit_found = 1;
      break;
    case 'F':
      hydra_options.exit_found = 2;
      break;
    case 'o':
      hydra_options.outfile_ptr = optarg;
      //      colored_output = 0;
      break;
    case 'b':
      outfile_format_tmp = optarg;
      if (strcasecmp(outfile_format_tmp, "text") == 0)
        hydra_options.outfile_format = FORMAT_PLAIN_TEXT;
      else if (strcasecmp(outfile_format_tmp, "json") == 0) // latest json formatting.
        hydra_options.outfile_format = FORMAT_JSONV1;
      else if (strcasecmp(outfile_format_tmp, "jsonv1") == 0)
        hydra_options.outfile_format = FORMAT_JSONV1;
      else {
        fprintf(stderr, "[ERROR] Output file format must be (text, json, jsonv1)\n");
        exit(-1);
      }
      //      colored_output = 0;
      break;
    case 'M':
      hydra_options.infile_ptr = optarg;
      break;
    case 'C':
      hydra_options.colonfile = optarg;
      hydra_options.mode = MODE_COLON_FILE;
      break;
    case 'm':
      hydra_options.miscptr = optarg;
      break;
    case 'w':
      hydra_options.waittime = waittime = atoi(optarg);
      if (waittime < 1) {
        fprintf(stderr, "[ERROR] waittime must be larger than 0\n");
        exit(-1);
      } else if (waittime < 5)
        fprintf(stderr, "[WARNING] the waittime you set is low, this can "
                        "result in errornous results\n");
      break;
    case 'W':
      hydra_options.conwait = conwait = atoi(optarg);
      break;
    case 's':
      hydra_options.port = port = atoi(optarg);
      break;
    case 'c':
#ifdef MSG_PEEK
      hydra_options.time_next_attempt = atoi(optarg);
      if (hydra_options.time_next_attempt < 0) {
        fprintf(stderr, "[ERROR] -c option value can not be negative\n");
        exit(-1);
      }
#else
      fprintf(stderr, "[WARNING] -c option can not be used as your operating "
                      "system is missing the MSG_PEEK feature\n");
#endif
      break;
    case 'S':
#ifndef LIBOPENSSL
      fprintf(stderr, "[WARNING] hydra was compiled without SSL support. "
                      "Install openssl and recompile! Option ignored...\n");
      hydra_options.ssl = 0;
      break;
#else
      hydra_options.ssl = 1;
      break;
#endif
    case 't':
      hydra_options.tasks = atoi(optarg);
      break;
    case 'T':
      hydra_options.max_use = atoi(optarg);
      break;
    case 'U':
      modusage = 1;
      break;
    case 'x':
#ifndef HAVE_MATH_H
      fprintf(stderr, "[ERROR] -x option is not available as math.h was not "
                      "found at compile time\n");
      exit(-1);
#else
      if (strcmp(optarg, "-h") == 0)
        help_bfg();
      bf_options.arg = optarg;
      hydra_options.bfg = 1;
      hydra_options.mode = hydra_options.mode | MODE_PASSWORD_BRUTE;
      hydra_options.loop_mode = 1;
      break;
#endif
    case 'y':
      bf_options.disable_symbols = 1;
      break;
    default:
      exit(-1);
    }
  }

  if (hydra_options.time_next_attempt > 0 && hydra_options.tasks != 1) {
    printf("[INFO] setting max tasks per host to 1 due to -c option usage\n");
    hydra_options.tasks = 1;
  }

  // check if output is redirected from the shell or in a file
  if (colored_output && !isatty(fileno(stdout)))
    colored_output = 0;

#ifdef LIBNCURSES
  // then check if the term is color enabled using ncurses lib
  if (colored_output) {
    if (!setupterm(NULL, 1, NULL) && (tigetnum("colors") <= 0)) {
      colored_output = 0;
    }
    if (cur_term) {
      del_curterm(cur_term);
    }
  }
#else
  // don't want border line effect so disabling color output
  // if we are not sure about the term
  colored_output = 0;
#endif

  if (debug)
    printf("[DEBUG] Output color flag is %d\n", colored_output);

  if (hydra_options.restore && argc > 2 + debug + verbose)
    fprintf(stderr, "[WARNING] options after -R are now honored (since v8.6)\n");
  //    bail("no option may be supplied together with -R");

  printf("%s (%s) starting at %s\n", PROGRAM, RESOURCE, hydra_build_time());
  if (debug) {
    printf("[DEBUG] cmdline: ");
    for (i = 0; i < argc; i++)
      printf("%s ", argv[i]);
    printf("\n");
  }
  if (hydra_options.tasks > 1 && hydra_options.time_next_attempt)
    fprintf(stderr, "[WARNING] when using the -c option, you should also set "
                    "the task per target to one (-t 1)\n");
  if (hydra_options.login != NULL && hydra_options.loginfile != NULL)
    bail("You can only use -L OR -l, not both\n");
  if (hydra_options.pass != NULL && hydra_options.passfile != NULL)
    bail("You can only use -P OR -p, not both\n");
  if (hydra_options.outfile_format != FORMAT_PLAIN_TEXT && hydra_options.outfile_ptr == NULL)
    fprintf(stderr, "[WARNING] output file format specified (-b) - but no "
                    "output file (-o)\n");

  if (hydra_options.restore) {
    //    hydra_restore_read();
    // stuff we have to copy from the non-restore part
    if (strncmp(hydra_options.service, "http-", 5) == 0) {
      if (getenv("HYDRA_PROXY_HTTP") && getenv("HYDRA_PROXY"))
        bail("Found HYDRA_PROXY_HTTP *and* HYDRA_PROXY environment variables - "
             "you can use only ONE for the service "
             "http-head/http-get/http-post!");
      if (getenv("HYDRA_PROXY_HTTP")) {
        printf("[INFO] Using HTTP Proxy: %s\n", getenv("HYDRA_PROXY_HTTP"));
        use_proxy = 1;
      }
    }
  } else { // normal mode, aka non-restore mode
    if (hydra_options.colonfile)
      hydra_options.loop_mode = 0; // just to be sure
    if (hydra_options.infile_ptr != NULL) {
      if (optind + 2 < argc)
        bail("The -M FILE option can not be used together with a host on the "
             "commandline");
      if (optind + 1 > argc)
        bail("You need to define a service to attack");
      if (optind + 2 == argc)
        fprintf(stderr, "[WARNING] With the -M FILE option you can not specify a server on "
                        "the commandline. Lets hope you did everything right!\n");
      hydra_options.server = NULL;
      hydra_options.service = argv[optind];
      if (optind + 2 == argc)
        hydra_options.miscptr = argv[optind + 1];
    } else if (optind + 2 != argc && optind + 3 != argc && optind < argc) {
      // check if targetdef follow syntax
      // <service-name>://<target>[:<port-number>][/<parameters>] or it's a
      // syntax error
      char *targetdef = strdup(argv[optind]);
      char *service_pos, *target_pos, *port_pos = NULL, *param_pos = NULL;
      cmdlinetarget = argv[optind];

      if ((targetdef != NULL) && (strstr(targetdef, "://") != NULL)) {
        service_pos = strstr(targetdef, "://");
        if ((service_pos - targetdef) == 0)
          bail("could not identify service");
        if ((hydra_options.service = malloc(1 + service_pos - targetdef)) == NULL)
          bail("could not alloc memory");
        strncpy(hydra_options.service, targetdef, service_pos - targetdef);
        hydra_options.service[service_pos - targetdef] = 0;
        target_pos = targetdef + (service_pos - targetdef + 3);

        if (*target_pos == '[') {
          target_pos++;
          if ((param_pos = index(target_pos, ']')) == NULL)
            bail("no closing ']' found in target definition");
          *param_pos++ = 0;
          if (*param_pos == ':')
            port_pos = ++param_pos;
          if ((param_pos = index(param_pos, '/')) != NULL)
            *param_pos++ = 0;
        } else {
          port_pos = index(target_pos, ':');
          param_pos = index(target_pos, '/');
          if (port_pos != NULL && param_pos != NULL && port_pos > param_pos)
            port_pos = NULL;
          if (port_pos != NULL)
            *port_pos++ = 0;
          if (param_pos != NULL)
            *param_pos++ = 0;
          if (port_pos != NULL && index(port_pos, ':') != NULL) {
            if (prefer_ipv6)
              bail("Illegal IPv6 target definition must be written within '[' "
                   "']'");
            else
              bail("Illegal port definition");
          }
        }
        if (*target_pos == 0)
          hydra_options.server = NULL;
        else
          hydra_options.server = target_pos;
        if (port_pos != NULL)
          hydra_options.port = port = atoi(port_pos);
        if (param_pos != NULL) {
          if (strstr(hydra_options.service, "http") != NULL && strstr(hydra_options.service, "http-proxy") == NULL && param_pos[1] != '/')
            *--param_pos = '/';
          hydra_options.miscptr = strdup(param_pos);
        }
        // printf("target: %s  service: %s  port: %s  opt: %s\n", target_pos,
        // hydra_options.service, port_pos, param_pos);
        if (debug)
          printf("[DEBUG] opt:%d argc:%d mod:%s tgt:%s port:%u misc:%s\n", optind, argc, hydra_options.service, hydra_options.server, hydra_options.port, hydra_options.miscptr);
      } else {
        hydra_options.server = NULL;
        hydra_options.service = NULL;

        if (modusage) {
          hydra_options.service = targetdef;
        } else
          help(0);
      }
    } else {
      if (modusage && argv[optind] == NULL) {
        printf("[ERROR] you must supply a service name after the -U help "
               "switch\n");
        exit(-1);
      }
      if (argv[optind] == NULL || strstr(argv[optind], "://") != NULL) {
        printf("[ERROR] Invalid target definition!\n");
        printf("[ERROR] Either you use \"www.example.com module "
               "[optional-module-parameters]\" *or* you use the "
               "\"module://www.example.com/optional-module-parameters\" "
               "syntax!\n");
        exit(-1);
      }
      hydra_options.server = argv[optind];
      cmdlinetarget = argv[optind];
      hydra_options.service = argv[optind + 1];
      if (optind + 3 == argc)
        hydra_options.miscptr = argv[optind + 2];
    }

    if (getenv("HYDRA_PROXY_CONNECT"))
      fprintf(stderr, "[WARNING] The environment variable HYDRA_PROXY_CONNECT "
                      "is not used! Use HYDRA_PROXY instead!\n");

    // wrong option use patch
    if (hydra_options.ssl && (((strcmp(hydra_options.service, "smtp") == 0 || strcmp(hydra_options.service, "smtp-enum") == 0) && hydra_options.port != 465) || (strcmp(hydra_options.service, "pop3") == 0 && hydra_options.port != 995) || (strcmp(hydra_options.service, "imap") == 0 && hydra_options.port != 993)))
      fprintf(stderr, "[WARNING] you want to access SMTP/POP3/IMAP with SSL. Are you sure "
                      "you want to use direct SSL (-S) instead of STARTTLS (-m TLS)?\n");

    if (strcmp(hydra_options.service, "http") == 0 || strcmp(hydra_options.service, "https") == 0) {
      fprintf(stderr,
              "[ERROR] There is no service \"%s\", most likely you mean one of the "
              "many web modules, e.g. http-get or http-form-post. Read it up!\n",
              hydra_options.service);
      exit(-1);
    }

    if (strcmp(hydra_options.service, "pop3s") == 0 || strcmp(hydra_options.service, "smtps") == 0 || strcmp(hydra_options.service, "imaps") == 0 || strcmp(hydra_options.service, "telnets") == 0 || (strncmp(hydra_options.service, "ldap", 4) == 0 && hydra_options.service[strlen(hydra_options.service) - 1] == 's')) {
      hydra_options.ssl = 1;
      hydra_options.service[strlen(hydra_options.service) - 1] = 0;
    }

    if (getenv("HYDRA_PROXY_HTTP") || getenv("HYDRA_PROXY")) {
      if (strcmp(hydra_options.service, "afp") == 0 || strcmp(hydra_options.service, "firebird") == 0 || strncmp(hydra_options.service, "mysql", 5) == 0 || strcmp(hydra_options.service, "ncp") == 0 || strcmp(hydra_options.service, "oracle") == 0 || strcmp(hydra_options.service, "postgres") == 0 || strncmp(hydra_options.service, "ssh", 3) == 0 || strcmp(hydra_options.service, "sshkey") == 0 || strcmp(hydra_options.service, "svn") == 0 || strcmp(hydra_options.service, "sapr3") == 0 ||
          strcmp(hydra_options.service, "memcached") == 0 || strcmp(hydra_options.service, "mongodb") == 0) {
        fprintf(stderr, "[WARNING] module %s does not support HYDRA_PROXY* !\n", hydra_options.service);
        proxy_string = NULL;
      }
    }

    /* here start the services */

    if (strcmp(hydra_options.service, "ssl") == 0 || strcmp(hydra_options.service, "www") == 0 || strcmp(hydra_options.service, "http") == 0 || strcmp(hydra_options.service, "https") == 0) {
      fprintf(stderr, "[WARNING] The service http has been replaced with http-head and "
                      "http-get, using by default GET method. Same for https.\n");
      if (strcmp(hydra_options.service, "http") == 0) {
        hydra_options.service = malloc(strlen("http-get") + 1);
        strcpy(hydra_options.service, "http-get");
      }
      if (strcmp(hydra_options.service, "https") == 0) {
        hydra_options.service = malloc(strlen("https-get") + 1);
        strcpy(hydra_options.service, "https-get");
      }
    }

    if (strcmp(hydra_options.service, "http-form-get") == 0)
      strcpy(hydra_options.service, "http-get-form");
    if (strcmp(hydra_options.service, "https-form-get") == 0)
      strcpy(hydra_options.service, "https-get-form");
    if (strcmp(hydra_options.service, "http-form-post") == 0)
      strcpy(hydra_options.service, "http-post-form");
    if (strcmp(hydra_options.service, "https-form-post") == 0)
      strcpy(hydra_options.service, "https-post-form");

    if (modusage == 1) {
      if (hydra_options.service == NULL) {
        printf("[ERROR] you must supply a service name after the -U help "
               "switch\n");
        exit(-1);
      }
      module_usage();
    }

    i = 0;
    if (strcmp(hydra_options.service, "telnet") == 0) {
      fprintf(stderr, "[WARNING] telnet is by its nature unreliable to analyze, if "
                      "possible better choose FTP, SSH, etc. if available\n");
      i = 1;
    }
    if (strcmp(hydra_options.service, "ftp") == 0)
      i = 1;
    if (strcmp(hydra_options.service, "ftps") == 0) {
      fprintf(stderr, "[WARNING] you enabled ftp-SSL (auth tls) mode. If you want to "
                      "use direct SSL ftp, use -S and the ftp module instead.\n");
      i = 1;
    }
    if (strcmp(hydra_options.service, "pop3") == 0) {
      fprintf(stderr, "[INFO] several providers have implemented cracking protection, "
                      "check with a small wordlist first - and stay legal!\n");
      i = 1;
    }
    if (strcmp(hydra_options.service, "imap") == 0) {
      fprintf(stderr, "[INFO] several providers have implemented cracking protection, "
                      "check with a small wordlist first - and stay legal!\n");
      i = 1;
    }
    if (strcmp(hydra_options.service, "redis") == 0)
      i = 2;
    if (strcmp(hydra_options.service, "asterisk") == 0)
      i = 1;
    if (strcmp(hydra_options.service, "vmauthd") == 0)
      i = 1;
    if (strcmp(hydra_options.service, "rexec") == 0)
      i = 1;
    if (strcmp(hydra_options.service, "rlogin") == 0)
      i = 1;
    if (strcmp(hydra_options.service, "rsh") == 0)
      i = 3;
    if (strcmp(hydra_options.service, "nntp") == 0)
      i = 1;
    if (strcmp(hydra_options.service, "socks5") == 0)
      i = 1;
    if (strcmp(hydra_options.service, "icq") == 0) {
      fprintf(stderr, "[WARNING] The icq module is not working with the modern "
                      "protocol version! (somebody else will need to fix this "
                      "as I don't care for icq)\n");
      i = 1;
    }
    if (strcmp(hydra_options.service, "memcached") == 0)
#ifdef LIBMCACHED
      i = 1;
#else
      bail("Compiled without LIBMCACHED support, module not available!");
#endif

    if (strcmp(hydra_options.service, "mongodb") == 0)
#ifdef LIBMONGODB
    {
      i = 1;
      if (hydra_options.miscptr == NULL || (strlen(hydra_options.miscptr) == 0))
        fprintf(stderr, "[INFO] The mongodb db wasn't passed so using admin by default\n");
    }
#else
      bail("Compiled without LIBMONGODB support, module not available!");
#endif

    if (strcmp(hydra_options.service, "mysql") == 0) {
      i = 1;
      if (hydra_options.tasks > 4) {
        fprintf(stderr, "[INFO] Reduced number of tasks to 4 (mysql does not "
                        "like many parallel connections)\n");
        hydra_options.tasks = 4;
      }
    }
    if (strcmp(hydra_options.service, "mssql") == 0)
      i = 1;
    if ((strcmp(hydra_options.service, "oracle-listener") == 0) || (strcmp(hydra_options.service, "tns") == 0)) {
      i = 2;
      hydra_options.service = malloc(strlen("oracle-listener") + 1);
      strcpy(hydra_options.service, "oracle-listener");
    }
    if ((strcmp(hydra_options.service, "oracle-sid") == 0) || (strcmp(hydra_options.service, "sid") == 0)) {
      i = 3;
      hydra_options.service = malloc(strlen("oracle-sid") + 1);
      strcpy(hydra_options.service, "oracle-sid");
    }
#ifdef LIBORACLE
    if ((strcmp(hydra_options.service, "oracle") == 0) || (strcmp(hydra_options.service, "ora") == 0)) {
      i = 1;
      hydra_options.service = malloc(strlen("oracle") + 1);
      strcpy(hydra_options.service, "oracle");
    }
#endif
    if (strcmp(hydra_options.service, "postgres") == 0)
#ifdef LIBPOSTGRES
      i = 1;
#else
      bail("Compiled without LIBPOSTGRES support, module not available!");
#endif
    if (strcmp(hydra_options.service, "firebird") == 0)
#ifdef LIBFIREBIRD
      i = 1;
#else
      bail("Compiled without LIBFIREBIRD support, module not available!");
#endif
    if (strcmp(hydra_options.service, "afp") == 0)
#ifdef LIBAFP
      i = 1;
#else
      bail("Compiled without LIBAFP support, module not available!");
#endif
    if (strcmp(hydra_options.service, "svn") == 0)
#ifdef LIBSVN
      i = 1;
#else
      bail("Compiled without LIBSVN support, module not available!");
#endif
    if (strcmp(hydra_options.service, "ncp") == 0)
#ifdef LIBNCP
      i = 1;
#else
      bail("Compiled without LIBNCP support, module not available!");
#endif

    if (strcmp(hydra_options.service, "pcanywhere") == 0)
      i = 1;
    if (strcmp(hydra_options.service, "http-proxy") == 0) {
      i = 1;
      if (hydra_options.miscptr != NULL && strncmp(hydra_options.miscptr, "http://", 7) != 0)
        bail("module option must start with http://");
    }
    if (strcmp(hydra_options.service, "cvs") == 0) {
      i = 1;
      if (hydra_options.miscptr == NULL || (strlen(hydra_options.miscptr) == 0)) {
        fprintf(stderr, "[INFO] The CVS repository path wasn't passed so using "
                        "/root by default\n");
      }
    }
    if (strcmp(hydra_options.service, "svn") == 0) {
      i = 1;
      if (hydra_options.miscptr == NULL || (strlen(hydra_options.miscptr) == 0)) {
        fprintf(stderr, "[INFO] The SVN repository path wasn't passed so using "
                        "/trunk by default\n");
      }
    }
    if (strcmp(hydra_options.service, "ssh") == 0 || strcmp(hydra_options.service, "sshkey") == 0) {
      if (hydra_options.tasks > 8)
        fprintf(stderr, "[WARNING] Many SSH configurations limit the number of parallel "
                        "tasks, it is recommended to reduce the tasks: use -t 4\n");
#ifdef LIBSSH
      i = 1;
#else
      bail("Compiled without LIBSSH v0.4.x support, module is not available!");
#endif
    }
    if (strcmp(hydra_options.service, "smtp") == 0) {
      fprintf(stderr, "[INFO] several providers have implemented cracking protection, "
                      "check with a small wordlist first - and stay legal!\n");
      i = 1;
    }
    if (strcmp(hydra_options.service, "smtp-enum") == 0)
      i = 1;
    if (strcmp(hydra_options.service, "teamspeak") == 0)
      i = 1;
    if ((strcmp(hydra_options.service, "smb") == 0) || (strcmp(hydra_options.service, "smbnt") == 0)) {
      if (hydra_options.tasks > 1) {
        fprintf(stderr, "[INFO] Reduced number of tasks to 1 (smb does not "
                        "like parallel connections)\n");
        hydra_options.tasks = 1;
      }
      if (hydra_options.login != NULL && (index(hydra_options.login, '\\') != NULL || index(hydra_options.login, '/') != NULL))
        fprintf(stderr, "[WARNING] potential windows domain specification found in "
                        "login. You must use the -m option to pass a domain.\n");
      i = 1;
    }
    if ((strcmp(hydra_options.service, "smb") == 0) || (strcmp(hydra_options.service, "smbnt") == 0)) {
#ifdef LIBOPENSSL
      if (hydra_options.tasks > 1) {
        fprintf(stderr, "[INFO] Reduced number of tasks to 1 (smb does not "
                        "like parallel connections)\n");
        hydra_options.tasks = 1;
      }
      i = 1;
#endif
    }
    if ((strcmp(hydra_options.service, "smb") == 0) || (strcmp(hydra_options.service, "smbnt") == 0) || (strcmp(hydra_options.service, "sip") == 0) || (strcmp(hydra_options.service, "oracle-listener") == 0) || (strcmp(hydra_options.service, "oracle-sid") == 0)) {
#ifndef LIBOPENSSL
      bail("Compiled without OPENSSL support, module not available!");
#endif
    }
    if (strcmp(hydra_options.service, "smb2") == 0) {
#if !defined(LIBSMBCLIENT)
      bail("Compiled without LIBSMBCLIENT support, module not available!");
#else
      if (hydra_options.login != NULL && (index(hydra_options.login, '\\') != NULL || index(hydra_options.login, '/') != NULL))
        fprintf(stderr, "[WARNING] potential windows domain specification found in "
                        "login. You must use the -m option to pass a domain.\n");
      if (hydra_options.miscptr == NULL || (strlen(hydra_options.miscptr) == 0)) {
        fprintf(stderr, "[WARNING] Workgroup was not specified, using \"WORKGROUP\"\n");
      }
      i = 1;
#endif
    }

    if (strcmp(hydra_options.service, "rdp") == 0) {
#ifndef LIBFREERDP
      bail("Compiled without FREERDP support, modules not available!");
#endif
    }
    if (strcmp(hydra_options.service, "pcnfs") == 0) {
      i = 1;
      if (port == 0)
        bail("You must set the port for pcnfs with -s (run \"rpcinfo -p %s\" "
             "and look for the pcnfs v2 UDP port)");
    }
    if (strcmp(hydra_options.service, "sapr3") == 0) {
#ifdef LIBSAPR3
      i = 1;
      if (port == PORT_SAPR3)
        bail("You must set the port for sapr3 with -s <port>, it should lie "
             "between 3200 and 3699.");
      if (port < 3200 || port > 3699)
        fprintf(stderr, "[WARNING] The port is not in the range 3200 to 3399 - "
                        "please ensure it is ok!\n");
      if (hydra_options.miscptr == NULL || atoi(hydra_options.miscptr) < 0 || atoi(hydra_options.miscptr) > 999 || !isdigit(hydra_options.miscptr[0]))
        bail("You must set the client ID (0-999) as an additional option or "
             "via -m");
#else
      bail("Compiled without LIBSAPR3 support, module not available!");
#endif
    }
    if (strcmp(hydra_options.service, "cisco") == 0) {
      i = 2;
      if (hydra_options.tasks > 4)
        fprintf(stderr, "[WARNING] you should set the number of parallel task "
                        "to 4 for cisco services.\n");
    }
    if (strcmp(hydra_options.service, "adam6500") == 0) {
      i = 2;
      fprintf(stderr, "[WARNING] the module adam6500 is work in progress! "
                      "please submit a pcap of a successful login as well as "
                      "false positives to vh@thc.org\n");
      if (hydra_options.tasks > 1)
        fprintf(stderr, "[WARNING] reset the number of parallel task to 1 for "
                        "adam6500 modbus authentication\n");
      hydra_options.tasks = 1;
    }
    if (strncmp(hydra_options.service, "snmpv", 5) == 0) {
      hydra_options.service[4] = hydra_options.service[5];
      hydra_options.service[5] = 0;
    }
    if (strcmp(hydra_options.service, "snmp") == 0 || strcmp(hydra_options.service, "snmp1") == 0) {
      hydra_options.service[4] = 0;
      i = 2;
    }
    if (strcmp(hydra_options.service, "snmp2") == 0 || strcmp(hydra_options.service, "snmp3") == 0) {
      if (hydra_options.miscptr == NULL)
        hydra_options.miscptr = strdup(hydra_options.service + 4);
      else {
        tmpptr = malloc(strlen(hydra_options.miscptr) + 4);
        strcpy(tmpptr, hydra_options.miscptr);
        strcat(tmpptr, ":");
        strcat(tmpptr, hydra_options.service + 4);
        hydra_options.miscptr = tmpptr;
      }
      hydra_options.service[4] = 0;
      i = 2;
    }
    if (strcmp(hydra_options.service, "snmp") == 0 && hydra_options.miscptr != NULL) {
      char *lptr;

      j = 1;
      tmpptr = strdup(hydra_options.miscptr);
      lptr = strtok(tmpptr, ":");
      while (lptr != NULL) {
        i = 0;
        if (strcasecmp(lptr, "1") == 0 || strcasecmp(lptr, "2") == 0 || strcasecmp(lptr, "3") == 0) {
          i = 1;
          j = lptr[0] - '0' + (j & 252);
        } else if (strcasecmp(lptr, "READ") == 0 || strcasecmp(lptr, "WRITE") == 0 || strcasecmp(lptr, "PLAIN") == 0)
          i = 1;
        else if (strcasecmp(lptr, "MD5") == 0) {
          i = 1;
          j = 4 + (j & 51);
        } else if (strcasecmp(lptr, "SHA") == 0 || strcasecmp(lptr, "SHA1") == 0) {
          i = 1;
          j = 8 + (j & 51);
        } else if (strcasecmp(lptr, "DES") == 0) {
          i = 1;
          j = 16 + (j & 15);
        } else if (strcasecmp(lptr, "AES") == 0) {
          i = 1;
          j = 32 + (j & 15);
        }
        if (i == 0) {
          fprintf(stderr, "[ERROR] unknown parameter in module option: %s\n", lptr);
          exit(-1);
        }
        lptr = strtok(NULL, ":");
      }
      i = 2;
      if ((j & 3) < 3 && j > 2)
        fprintf(stderr, "[WARNING] SNMPv1 and SNMPv2 do not support hash and "
                        "encryption, ignored\n");
      if ((j & 3) == 3) {
        fprintf(stderr, "[WARNING] SNMPv3 is still in beta state, use at own "
                        "risk and report problems\n");
        if (j >= 16)
          bail("The SNMPv3 module so far only support authentication "
               "(md5/sha), not yet encryption\n");
        if (hydra_options.colonfile == NULL && ((hydra_options.login == NULL && hydra_options.loginfile == NULL) || (hydra_options.pass == NULL && hydra_options.passfile == NULL && hydra_options.bfg == 0))) {
          if (j > 3) {
            fprintf(stderr, "[ERROR] you specified SNMPv3, defined hashing/encryption but "
                            "only gave one of login or password list. Either supply both "
                            "logins and passwords (this is what is usually used in "
                            "SNMPv3), or remove the hashing/encryption option (unusual)\n");
            exit(-1);
          }
          fprintf(stderr, "[WARNING] you specified SNMPv3 but gave no logins, "
                          "NoAuthNoPriv is assumed. This is an unusual case, "
                          "you should know what you are doing\n");
          tmpptr = malloc(strlen(hydra_options.miscptr) + 8);
          strcpy(tmpptr, hydra_options.miscptr);
          strcat(tmpptr, ":");
          strcat(tmpptr, "PLAIN");
          hydra_options.miscptr = tmpptr;
        } else {
          i = 1; // snmpv3 with login+pass mode
#ifndef LIBOPENSSL
          bail("hydra was not compiled with OPENSSL support, snmpv3 can only "
               "be used on NoAuthNoPriv mode (only logins, no passwords)!");
#endif
          printf("[INFO] Using %s SNMPv3 with %s authentication and %s privacy\n", j > 16 ? "AuthPriv" : "AuthNoPriv", (j & 8) == 8 ? "SHA" : "MD5", (j & 16) == 16 ? "DES" : (j > 16) ? "AES" : "no");
        }
      }
    }
    if (strcmp(hydra_options.service, "sip") == 0) {
      if (hydra_options.miscptr == NULL) {
        if (hydra_options.server != NULL) {
          hydra_options.miscptr = hydra_options.server;
          i = 1;
        } else {
          bail("The sip module does not work with multiple servers (-M)\n");
        }
      } else {
        i = 1;
      }
    }
    if (strcmp(hydra_options.service, "ldap") == 0) {
      bail("Please select ldap2 or ldap3 for simple authentication or "
           "ldap3-crammd5 or ldap3-digestmd5\n");
    }
    if (strcmp(hydra_options.service, "ldap2") == 0 || strcmp(hydra_options.service, "ldap3") == 0) {
      i = 1;
      if ((hydra_options.miscptr != NULL && hydra_options.login != NULL) || (hydra_options.miscptr != NULL && hydra_options.loginfile != NULL) || (hydra_options.login != NULL && hydra_options.loginfile != NULL))
        bail("you may only use one of -l, -L or -m\n");
      if (hydra_options.login == NULL && hydra_options.loginfile == NULL && hydra_options.miscptr == NULL)
        fprintf(stderr, "[WARNING] no DN to authenticate is defined, using DN "
                        "of null (use -m, -l or -L to define DNs)\n");
      if (hydra_options.login == NULL && hydra_options.loginfile == NULL) {
        i = 2;
      }
    }
    if (strcmp(hydra_options.service, "ldap3-crammd5") == 0 || strcmp(hydra_options.service, "ldap3-digestmd5") == 0) {
      i = 1;
      if (hydra_options.login == NULL && hydra_options.loginfile == NULL)
        bail("-l or -L option is required to specify the login\n");
      if (hydra_options.miscptr == NULL)
        bail("-m option is required to specify the DN\n");
    }
    if (strcmp(hydra_options.service, "rtsp") == 0)
      i = 1;
    if (strcmp(hydra_options.service, "rpcap") == 0)
      i = 1;
    if (strcmp(hydra_options.service, "s7-300") == 0) {
      if (hydra_options.tasks > 8) {
        fprintf(stderr, "[INFO] Reduced number of tasks to 8 (the PLC does not "
                        "like more connections)\n");
        hydra_options.tasks = 8;
      }
      i = 2;
    }
    if (strcmp(hydra_options.service, "cisco-enable") == 0) {
      if (hydra_options.login != NULL || hydra_options.loginfile != NULL)
        i = 1; // login will be the initial Username: login, or line Password:
      else
        i = 2;
      if (hydra_options.miscptr == NULL)
        fprintf(stderr, "[WARNING] You did not supply the initial support to "
                        "the Cisco via -l, assuming direct console access\n");
      if (hydra_options.tasks > 4)
        fprintf(stderr, "[WARNING] you should set the number of parallel task "
                        "to 4 for cisco enable services.\n");
    }
    if (strcmp(hydra_options.service, "http-proxy-urlenum") == 0) {
      i = 4;
      hydra_options.pass = empty_login;
      if (hydra_options.miscptr == NULL) {
        fprintf(stderr, "[WARNING] You did not supply proxy credentials via "
                        "the optional parameter\n");
      }
      if (hydra_options.bfg || hydra_options.passfile != NULL)
        bail("the http-proxy-urlenum does not need the -p/-P or -x option");
    }
    if (strcmp(hydra_options.service, "vnc") == 0) {
      i = 2;
      if (hydra_options.tasks > 4)
        fprintf(stderr, "[WARNING] you should set the number of parallel task "
                        "to 4 for vnc services.\n");
    }
    if (strcmp(hydra_options.service, "https-head") == 0 || strcmp(hydra_options.service, "https-get") == 0 || strcmp(hydra_options.service, "https-post") == 0) {
#ifdef LIBOPENSSL
      i = 1;
      hydra_options.ssl = 1;
      if (strcmp(hydra_options.service, "https-head") == 0)
        strcpy(hydra_options.service, "http-head");
      else if (strcmp(hydra_options.service, "https-post") == 0)
        strcpy(hydra_options.service, "http-post");
      else
        strcpy(hydra_options.service, "http-get");
#else
      bail("Compiled without SSL support, module not available");
#endif
    }
    if (strcmp(hydra_options.service, "http-get") == 0 || strcmp(hydra_options.service, "http-head") == 0 || strcmp(hydra_options.service, "http-post") == 0) {
      i = 1;
      if (hydra_options.miscptr == NULL) {
        fprintf(stderr, "[WARNING] You must supply the web page as an "
                        "additional option or via -m, default path set to /\n");
        hydra_options.miscptr = malloc(2);
        hydra_options.miscptr = "/";
      }
      if (*hydra_options.miscptr != '/' && strstr(hydra_options.miscptr, "://") == NULL)
        bail("The web page you supplied must start with a \"/\", \"http://\" "
             "or \"https://\", e.g. \"/protected/login\"");
      if (getenv("HYDRA_PROXY_HTTP") && getenv("HYDRA_PROXY"))
        bail("Found HYDRA_PROXY_HTTP *and* HYDRA_PROXY environment variables - "
             "you can use only ONE for the service http-head/http-get!");
      if (getenv("HYDRA_PROXY_HTTP")) {
        printf("[INFO] Using HTTP Proxy: %s\n", getenv("HYDRA_PROXY_HTTP"));
        use_proxy = 1;
      }
      if (strcmp(hydra_options.service, "http-head") == 0)
        fprintf(stderr, "[WARNING] http-head auth does not work with every "
                        "server, better use http-get\n");
    }

    if (strcmp(hydra_options.service, "http-get-form") == 0 || strcmp(hydra_options.service, "http-post-form") == 0 || strcmp(hydra_options.service, "https-get-form") == 0 || strcmp(hydra_options.service, "https-post-form") == 0) {
      char bufferurl[6096 + 24], *url, *variables, *cond,
          *optional1; // 6096 comes from issue 192 on github. Extra 24 bytes for
                      // null padding.

      if (strncmp(hydra_options.service, "http-", 5) == 0) {
        i = 1;
      } else { // https
#ifdef LIBOPENSSL
        i = 1;
        hydra_options.ssl = 1;
        if (strcmp(hydra_options.service, "https-post-form") == 0)
          strcpy(hydra_options.service, "http-post-form");
        else
          strcpy(hydra_options.service, "http-get-form");
#else
        bail("Compiled without SSL support, module not available");
#endif
      }
      if (hydra_options.miscptr == NULL) {
        fprintf(stderr, "[WARNING] You must supply the web page as an "
                        "additional option or via -m, default path set to /\n");
        hydra_options.miscptr = malloc(2);
        hydra_options.miscptr = "/";
      }
      // if (*hydra_options.miscptr != '/' && strstr(hydra_options.miscptr,
      // "://") == NULL)
      //  bail("The web page you supplied must start with a \"/\", \"http://\"
      //  or \"https://\", e.g. \"/protected/login\"");
      if (hydra_options.miscptr[0] != '/')
        bail("optional parameter must start with a '/' slash!\n");
      if (getenv("HYDRA_PROXY_HTTP") && getenv("HYDRA_PROXY"))
        bail("Found HYDRA_PROXY_HTTP *and* HYDRA_PROXY environment variables - "
             "you can use only ONE for the service http-head/http-get!");
      if (getenv("HYDRA_PROXY_HTTP")) {
        printf("[INFO] Using HTTP Proxy: %s\n", getenv("HYDRA_PROXY_HTTP"));
        use_proxy = 1;
      }
      if (strstr(hydra_options.miscptr, "\\:") != NULL) {
        fprintf(stderr, "[INFORMATION] escape sequence \\: detected in module "
                        "option, no parameter verification is performed.\n");
      } else {
        sprintf(bufferurl, "%.6000s", hydra_options.miscptr);
        url = strtok(bufferurl, ":");
        variables = strtok(NULL, ":");
        cond = strtok(NULL, ":");
        optional1 = strtok(NULL, "\n");
        if ((variables == NULL) || (strstr(variables, "^USER^") == NULL && strstr(variables, "^PASS^") == NULL && strstr(variables, "^USER64^") == NULL && strstr(variables, "^PASS64^") == NULL)) {
          fprintf(stderr,
                  "[ERROR] the variables argument needs at least the strings "
                  "^USER^, ^PASS^, ^USER64^ or ^PASS64^: %s\n",
                  STR_NULL(variables));
          exit(-1);
        }
        if ((url == NULL) || (cond == NULL)) {
          fprintf(stderr,
                  "[ERROR] Wrong syntax, requires three arguments separated by "
                  "a colon which may not be null: %s\n",
                  bufferurl);
          exit(-1);
        }
        while ((optional1 = strtok(NULL, ":")) != NULL) {
          if (optional1[1] != '=' && optional1[1] != ':' && optional1[1] != 0) {
            fprintf(stderr, "[ERROR] Wrong syntax of optional argument: %s\n", optional1);
            exit(-1);
          }
<<<<<<< HEAD
          switch (optional1[0]){
          case 'C':            // fall through
=======
          switch (optional1[0]) {
          case 'C': // fall through
>>>>>>> 78387c1a
          case 'c':
            if (optional1[1] != '=' || optional1[2] != '/') {
              fprintf(stderr,
                      "[ERROR] Wrong syntax of parameter C, must look like "
                      "'C=/url/of/page', not http:// etc.: %s\n",
                      optional1);
              exit(-1);
            }
            break;
          case 'H': // fall through
          case 'h':
            if (optional1[1] != '=' || strtok(NULL, ":") == NULL) {
              fprintf(stderr,
                      "[ERROR] Wrong syntax of parameter H, must look like "
                      "'H=X-My-Header: MyValue', no http:// : %s\n",
                      optional1);
              exit(-1);
            }
            break;
          default:
            fprintf(stderr, "[ERROR] Unknown optional argument: %s\n", optional1);
          }
        }
      }
    }

    if (strcmp(hydra_options.service, "xmpp") == 0)
      i = 1;
    if (strcmp(hydra_options.service, "irc") == 0)
      i = 1;
    if (strcmp(hydra_options.service, "rdp") == 0) {
      if (hydra_options.tasks > 4)
        fprintf(stderr, "[WARNING] rdp servers often don't like many connections, use -t 1 "
                        "or -t 4 to reduce the number of parallel connections and -W 1 or "
                        "-W 3 to wait between connection to allow the server to recover\n");
      if (hydra_options.tasks > 4) {
        fprintf(stderr, "[INFO] Reduced number of tasks to 4 (rdp does not "
                        "like many parallel connections)\n");
        hydra_options.tasks = 4;
      }
      if (conwait == 0)
        hydra_options.conwait = conwait = 1;
      printf("[WARNING] the rdp module is experimental. Please test, report - "
             "and if possible, fix.\n");
      i = 1;
    }
    if (strcmp(hydra_options.service, "radmin2") == 0) {
#ifdef HAVE_GCRYPT
      i = 1;
#else
      bail("hydra was not compiled with gcrypt support, radmin2 module not "
           "available");
#endif
    }

    // ADD NEW SERVICES HERE

    if (i == 0) {
      fprintf(stderr, "[ERROR] Unknown service: %s\n", hydra_options.service);
      exit(-1);
    }
    if (port < 1 || port > 65535) {
      if ((port = hydra_lookup_port(hydra_options.service)) < 1) {
        fprintf(stderr, "[ERROR] No valid port set or no default port "
                        "available. Use the -s Option.\n");
        exit(-1);
      }
      hydra_options.port = port;
    }

    if (hydra_options.ssl == 0 && hydra_options.port == 443)
      fprintf(stderr, "[WARNING] you specified port 443 for attacking a http "
                      "service, however did not specify the -S ssl switch nor "
                      "used https-..., therefore using plain HTTP\n");

    if (hydra_options.loop_mode && hydra_options.colonfile != NULL)
      bail("The loop mode option (-u) works with all modes - except colon "
           "files (-C)\n");
    if (strncmp(hydra_options.service, "http-", strlen("http-")) != 0 && strcmp(hydra_options.service, "http-head") != 0 && getenv("HYDRA_PROXY_HTTP") != NULL)
      fprintf(stderr, "[WARNING] the HYDRA_PROXY_HTTP environment variable works only "
                      "with the http-head/http-get module, ignored...\n");
    if (i == 2) {
      if (hydra_options.colonfile != NULL || ((hydra_options.login != NULL || hydra_options.loginfile != NULL) && (hydra_options.pass != NULL || hydra_options.passfile != NULL || hydra_options.bfg > 0)))
        bail("The redis, adam6500, cisco, oracle-listener, s7-300, snmp and "
             "vnc modules are only using the -p or -P option, not login (-l, "
             "-L) or colon file (-C).\nUse the telnet module for cisco using "
             "\"Username:\" authentication.\n");
      if ((hydra_options.login != NULL || hydra_options.loginfile != NULL) && (hydra_options.pass == NULL || hydra_options.passfile == NULL)) {
        hydra_options.pass = hydra_options.login;
        hydra_options.passfile = hydra_options.loginfile;
      }
      hydra_options.login = empty_login;
      hydra_options.loginfile = NULL;
    }
    if (i == 3) {
      if (hydra_options.colonfile != NULL || hydra_options.bfg > 0 || ((hydra_options.login != NULL || hydra_options.loginfile != NULL) && (hydra_options.pass != NULL || hydra_options.passfile != NULL)))
        bail("The rsh, oracle-sid login is neither using the -p, -P or -x "
             "options nor colon file (-C)\n");
      if ((hydra_options.login == NULL || hydra_options.loginfile == NULL) && (hydra_options.pass != NULL || hydra_options.passfile != NULL)) {
        hydra_options.login = hydra_options.pass;
        hydra_options.loginfile = hydra_options.passfile;
      }
      hydra_options.pass = empty_login;
      hydra_options.passfile = NULL;
    }
    if (i == 3 && hydra_options.login == NULL && hydra_options.loginfile == NULL)
      bail("I need at least either the -l or -L option to know the login");
    if (i == 2 && hydra_options.pass == NULL && hydra_options.passfile == NULL && hydra_options.bfg == 0)
      bail("I need at least either the -p, -P or -x option to have a password "
           "to try");
    if (i == 1 && hydra_options.login == NULL && hydra_options.loginfile == NULL && hydra_options.colonfile == NULL)
      bail("I need at least either the -l, -L or -C option to know the login");
    if (hydra_options.colonfile != NULL && ((hydra_options.bfg != 0 || hydra_options.login != NULL || hydra_options.loginfile != NULL) || (hydra_options.pass != NULL && hydra_options.passfile != NULL)))
      bail("The -C option is standalone, don't use it with -l/L, -p/P or -x!");
    if ((hydra_options.bfg) && ((hydra_options.pass != NULL) || (hydra_options.passfile != NULL) || (hydra_options.colonfile != NULL)))
      bail("The -x (password bruteforce generation option) doesn't work with "
           "-p/P, -C or -e!\n");
    if (hydra_options.try_password_reverse_login == 0 && hydra_options.try_password_same_as_login == 0 && hydra_options.try_null_password == 0 && (i != 3 && (hydra_options.pass == NULL && hydra_options.passfile == NULL && hydra_options.colonfile == NULL)) && hydra_options.bfg == 0) {
      // test if the service is smtp-enum as it could be used either with a
      // login+pass or only a login
      if (strstr(hydra_options.service, "smtp-enum") != NULL)
        hydra_options.pass = empty_login;
      else
        bail("I need at least the -e, -p, -P or -x option to have some "
             "passwords!");
    }
    if (hydra_options.tasks < 1 || hydra_options.tasks > MAXTASKS) {
      fprintf(stderr, "[ERROR] Option -t needs to be a number between 1 and %d\n", MAXTASKS);
      exit(-1);
    }
    if (hydra_options.max_use > MAXTASKS) {
      fprintf(stderr, "[WARNING] reducing maximum tasks to MAXTASKS (%d)\n", MAXTASKS);
      hydra_options.max_use = MAXTASKS;
    }
    // script kiddie patch
    if (hydra_options.server != NULL && (hydra_strcasestr(hydra_options.server, ".outlook.com") != NULL || hydra_strcasestr(hydra_options.server, ".hotmail.com") != NULL || hydra_strcasestr(hydra_options.server, ".yahoo.") != NULL || hydra_strcasestr(hydra_options.server, ".gmx.") != NULL || hydra_strcasestr(hydra_options.server, ".web.de") != NULL || hydra_strcasestr(hydra_options.server, ".gmail.") != NULL || hydra_strcasestr(hydra_options.server, "googlemail.") != NULL)) {
      fprintf(stderr, "[WARNING] Google Mail and others have bruteforce and "
                      "hydra detection and send false positives. You are not "
                      "doing anything illegal right?!\n");
      fprintf(stderr, "[WARNING] !read the above!\n");
      sleep(5);
    }
    if (hydra_options.colonfile == NULL) {
      if (hydra_options.loginfile != NULL) {
        if ((lfp = fopen(hydra_options.loginfile, "r")) == NULL) {
          fprintf(stderr, "[ERROR] File for logins not found: %s\n", hydra_options.loginfile);
          exit(-1);
        }
        hydra_brains.countlogin = countlines(lfp, 0);
        hydra_brains.sizelogin = size_of_data;
        if (hydra_brains.countlogin == 0) {
          fprintf(stderr, "[ERROR] File for logins is empty: %s\n", hydra_options.loginfile);
          exit(-1);
        }
        if (hydra_brains.countlogin > MAX_LINES) {
          fprintf(stderr, "[ERROR] Maximum number of logins is %d, this file has %" hPRIu64 " entries.\n", MAX_LINES, hydra_brains.countlogin);
          exit(-1);
        }
        if (hydra_brains.sizelogin > MAX_BYTES) {
          fprintf(stderr,
                  "[ERROR] Maximum size of the login file is %d, this file has "
                  "%" hPRIu64 " bytes.\n",
                  MAX_BYTES, (uint64_t)hydra_brains.sizelogin);
          exit(-1);
        }
        login_ptr = malloc(hydra_brains.sizelogin + hydra_brains.countlogin + 8);
        if (login_ptr == NULL)
          bail("Could not allocate enough memory for login file data");
        memset(login_ptr, 0, hydra_brains.sizelogin + hydra_brains.countlogin + 8);
        fill_mem(login_ptr, lfp, 0);
      } else {
        login_ptr = hydra_options.login;
        hydra_brains.sizelogin = strlen(hydra_options.login) + 1;
        hydra_brains.countlogin = 1;
      }
      if (hydra_options.passfile != NULL) {
        if ((pfp = fopen(hydra_options.passfile, "r")) == NULL) {
          fprintf(stderr, "[ERROR] File for passwords not found: %s\n", hydra_options.passfile);
          exit(-1);
        }
        hydra_brains.countpass = countlines(pfp, 0);
        hydra_brains.sizepass = size_of_data;
        if (hydra_brains.countpass == 0) {
          fprintf(stderr, "[ERROR] File for passwords is empty: %s\n", hydra_options.passfile);
          exit(-1);
        }
        if (hydra_brains.countpass > MAX_LINES) {
          fprintf(stderr,
                  "[ERROR] Maximum number of passwords is %d, this file has "
                  "%" hPRIu64 " entries.\n",
                  MAX_LINES, hydra_brains.countpass);
          exit(-1);
        }
        if (hydra_brains.sizepass > MAX_BYTES) {
          fprintf(stderr,
                  "[ERROR] Maximum size of the password file is %d, this file "
                  "has %" hPRIu64 " bytes.\n",
                  MAX_BYTES, (uint64_t)hydra_brains.sizepass);
          exit(-1);
        }
        pass_ptr = malloc(hydra_brains.sizepass + hydra_brains.countpass + 8);
        if (pass_ptr == NULL)
          bail("Could not allocate enough memory for password file data");
        memset(pass_ptr, 0, hydra_brains.sizepass + hydra_brains.countpass + 8);
        fill_mem(pass_ptr, pfp, 0);
      } else {
        if (hydra_options.pass != NULL) {
          pass_ptr = hydra_options.pass;
          hydra_brains.countpass = 1;
          hydra_brains.sizepass = strlen(hydra_options.pass) + 1;
        } else {
          if (hydra_options.bfg) {
#ifdef HAVE_MATH_H
            if (bf_init(bf_options.arg))
<<<<<<< HEAD
              exit(-1);         // error description is handled by bf_init
=======
              exit(-1); // error description is handled by bf_init
>>>>>>> 78387c1a
            pass_ptr = bf_next(hydra_options.rainy);
            hydra_brains.countpass += bf_get_pcount();
            hydra_brains.sizepass += BF_BUFLEN;
#else
            sleep(1);
#endif
          } else {
            pass_ptr = hydra_options.pass = empty_login;
            hydra_brains.countpass = 0;
            hydra_brains.sizepass = 1;
          }
        }
      }
    } else {
      if ((cfp = fopen(hydra_options.colonfile, "r")) == NULL) {
        fprintf(stderr, "[ERROR] File for colon files (login:pass) not found: %s\n", hydra_options.colonfile);
        exit(-1);
      }
      hydra_brains.countlogin = countlines(cfp, 1);
      hydra_brains.sizelogin = size_of_data;
      if (hydra_brains.countlogin == 0) {
        fprintf(stderr, "[ERROR] File for colon files (login:pass) is empty: %s\n", hydra_options.colonfile);
        exit(-1);
      }
      if (hydra_brains.countlogin > MAX_LINES / 2) {
        fprintf(stderr,
                "[ERROR] Maximum number of colon file entries is %d, this file "
                "has %" hPRIu64 " entries.\n",
                MAX_LINES / 2, hydra_brains.countlogin);
        exit(-1);
      }
      if (hydra_brains.sizelogin > MAX_BYTES / 2) {
        fprintf(stderr,
                "[ERROR] Maximum size of the colon file is %d, this file has "
                "%" hPRIu64 " bytes.\n",
                MAX_BYTES / 2, (uint64_t)hydra_brains.sizelogin);
        exit(-1);
      }
      csv_ptr = malloc(hydra_brains.sizelogin + 2 * hydra_brains.countlogin + 8);
      if (csv_ptr == NULL)
        bail("Could not allocate enough memory for colon file data");
      memset(csv_ptr, 0, hydra_brains.sizelogin + 2 * hydra_brains.countlogin + 8);
      fill_mem(csv_ptr, cfp, 1);
      // printf("count: %d, size: %d\n", hydra_brains.countlogin,
      // hydra_brains.sizelogin); hydra_dump_data(csv_ptr,
      // hydra_brains.sizelogin
      // + hydra_brains.countlogin + 8, "colon data");
      hydra_brains.countpass = 1;
      pass_ptr = login_ptr = csv_ptr;
      while (*pass_ptr != 0)
        pass_ptr++;
      pass_ptr++;
    }

    hydra_brains.countpass += hydra_options.try_password_reverse_login + hydra_options.try_password_same_as_login + hydra_options.try_null_password;
    if ((memcheck = malloc(102400)) == NULL) {
      fprintf(stderr, "[ERROR] your wordlist is too large, not enough memory!\n");
      exit(-1);
    }
    free(memcheck);
    if ((rfp = fopen(RESTOREFILE, "r")) != NULL) {
      fprintf(stderr,
              "[WARNING] Restorefile (%s) from a previous session found, to "
              "prevent overwriting, %s\n",
              ignore_restore == 1 ? "ignored ..."
                                  : "you have 10 seconds to abort... (use "
                                    "option -I to skip waiting)",
              RESTOREFILE);
      if (ignore_restore != 1)
        sleep(10);
      fclose(rfp);
    }

    if (hydra_options.infile_ptr != NULL) {
      if ((ifp = fopen(hydra_options.infile_ptr, "r")) == NULL) {
        fprintf(stderr, "[ERROR] File for targets not found: %s\n", hydra_options.infile_ptr);
        exit(-1);
      }
      hydra_brains.targets = countservers = countinfile = countlines(ifp, 0);
      if (countinfile == 0) {
        fprintf(stderr, "[ERROR] File for targets is empty: %s\n", hydra_options.infile_ptr);
        exit(-1);
      }
      // if (countinfile > 60) fprintf(stderr, "[WARNING] the -M option is not
      // working correctly at the moment for target lists > 60!\n");
      hydra_targets = malloc(sizeof(hydra_target *) * (countservers + 2) + 8);
      if (hydra_targets == NULL)
        bail("Could not allocate enough memory for target data");
      sizeinfile = size_of_data;
      if (countinfile > MAX_LINES / 1000) {
        fprintf(stderr,
                "[ERROR] Maximum number of target file entries is %d, this "
                "file has %d entries.\n",
                MAX_LINES / 1000, (int32_t)countinfile);
        exit(-1);
      }
      if (sizeinfile > MAX_BYTES / 1000) {
        fprintf(stderr,
                "[ERROR] Maximum size of the server file is %d, this file has "
                "%d bytes.\n",
                MAX_BYTES / 1000, (int32_t)sizeinfile);
        exit(-1);
      }
      if ((servers_ptr = malloc(sizeinfile + countservers + 8)) == NULL)
        bail("Could not allocate enough memory for target file data");
      memset(servers_ptr, 0, sizeinfile + countservers + 8);
      fill_mem(servers_ptr, ifp, 0);
      sizeservers = sizeinfile;
      tmpptr = servers_ptr;
      for (i = 0; i < countinfile; i++) {
        hydra_targets[i] = malloc(sizeof(hydra_target));
        memset(hydra_targets[i], 0, sizeof(hydra_target));
        if (*tmpptr == '[') {
          tmpptr++;
          hydra_targets[i]->target = tmpptr;
          if ((tmpptr2 = index(tmpptr, ']')) != NULL) {
            *tmpptr2++ = 0;
            tmpptr = tmpptr2;
          }
        } else
          hydra_targets[i]->target = tmpptr;
        if ((tmpptr2 = index(hydra_targets[i]->target, ':')) != NULL) {
          *tmpptr2++ = 0;
          tmpptr = tmpptr2;
          hydra_targets[i]->port = atoi(tmpptr2);
          if (hydra_targets[i]->port < 1 || hydra_targets[i]->port > 65535)
            hydra_targets[i]->port = 0;
        }
        if (hydra_targets[i]->port == 0)
          hydra_targets[i]->port = hydra_options.port;
        while (*tmpptr != 0)
          tmpptr++;
        tmpptr++;
      }
    } else if (hydra_options.server == NULL) {
      fprintf(stderr, "Error: no target server given, nor -M option used\n");
      exit(-1);
    } else if (index(hydra_options.server, '/') != NULL) {
      if (cmdlinetarget == NULL)
        bail("You seem to mix up \"service://target:port/options\" syntax with "
             "\"target service options\" syntax. Read the README on how to use "
             "hydra correctly!");
      if (strstr(cmdlinetarget, "://") != NULL) {
        tmpptr = index(hydra_options.server, '/');
        if (tmpptr != NULL)
          *tmpptr = 0;
        countservers = hydra_brains.targets = 1;
        hydra_targets = malloc(sizeof(hydra_target *) * 4);
        hydra_targets[0] = malloc(sizeof(hydra_target));
        memset(hydra_targets[0], 0, sizeof(hydra_target));
        hydra_targets[0]->target = servers_ptr = hydra_options.server;
        hydra_targets[0]->port = hydra_options.port;
        sizeservers = strlen(hydra_options.server) + 1;
      } else {
        /* CIDR notation on command line, e.g. 192.168.0.0/24 */
        uint32_t four_from, four_to, addr_cur, addr_cur2, k, l;
        in_addr_t addr4;
        struct sockaddr_in target;

        hydra_options.cidr = 1;
        do_retry = 0;
        if ((tmpptr = malloc(strlen(hydra_options.server) + 1)) == NULL) {
          fprintf(stderr, "Error: can not allocate memory\n");
          exit(-1);
        }
        strcpy(tmpptr, hydra_options.server);
        tmpptr2 = index(tmpptr, '/');
        *tmpptr2++ = 0;
        if ((k = atoi(tmpptr2)) < 16 || k > 31) {
          fprintf(stderr, "Error: network size may only be between /16 and /31: %s\n", hydra_options.server);
          exit(-1);
        }
        if ((addr4 = htonl(inet_addr(tmpptr))) == 0xffffffff) {
          fprintf(stderr, "Error: option is not a valid IPv4 address: %s\n", tmpptr);
          exit(-1);
        }
        free(tmpptr);
        l = 1 << (32 - k);
        l--;
        four_to = (addr4 | l);
        l = 0xffffffff - l;
        four_from = (addr4 & l);
        l = 1 << (32 - k);
        hydra_brains.targets = countservers = l;
        hydra_targets = (hydra_target **)malloc(sizeof(hydra_target *) * (l + 2) + 8);
        if (hydra_targets == NULL)
          bail("Could not allocate enough memory for target data");
        i = 0;
        addr_cur = four_from;
        while (addr_cur <= four_to && i < l) {
          hydra_targets[i] = malloc(sizeof(hydra_target));
          memset(hydra_targets[i], 0, sizeof(hydra_target));
          addr_cur2 = htonl(addr_cur);
          memcpy(&target.sin_addr.s_addr, (char *)&addr_cur2, 4);
          hydra_targets[i]->target = strdup(inet_ntoa((struct in_addr)target.sin_addr));
          hydra_targets[i]->port = hydra_options.port;
          addr_cur++;
          i++;
        }
        if (verbose)
          printf("[VERBOSE] CIDR attack from %s to %s\n", hydra_targets[0]->target, hydra_targets[l - 1]->target);
        printf("[WARNING] The CIDR attack mode is still beta. Please report "
               "issues.\n");
      }
    } else { // standard: single target on command line
      countservers = hydra_brains.targets = 1;
      hydra_targets = malloc(sizeof(hydra_target *) * 4);
      hydra_targets[0] = malloc(sizeof(hydra_target));
      memset(hydra_targets[0], 0, sizeof(hydra_target));
      hydra_targets[0]->target = servers_ptr = hydra_options.server;
      hydra_targets[0]->port = hydra_options.port;
      sizeservers = strlen(hydra_options.server) + 1;
    }
    for (i = 0; i < hydra_brains.targets; i++) {
      hydra_targets[i]->login_ptr = login_ptr;
      hydra_targets[i]->pass_ptr = pass_ptr;
      if (hydra_options.loop_mode) {
        if (hydra_options.try_password_same_as_login)
          hydra_targets[i]->pass_state = 0;
        else if (hydra_options.try_null_password) {
          hydra_targets[i]->pass_ptr = empty_login;
          hydra_targets[i]->pass_state = 1;
        } else if (hydra_options.try_password_reverse_login)
          hydra_targets[i]->pass_state = 2;
        else
          hydra_targets[i]->pass_state = 3;
      }
    }
  } // END OF restore == 0

  // PROXY PROCESSING
  if (getenv("HYDRA_PROXY") && use_proxy == 0) {
    printf("[INFO] Using Connect Proxy: %s\n", getenv("HYDRA_PROXY"));
    use_proxy = 2;
  }
  if (use_proxy == 1)
    proxy_string = getenv("HYDRA_PROXY_HTTP");
  if (use_proxy == 2)
    proxy_string = getenv("HYDRA_PROXY");
  if (use_proxy && getenv("HYDRA_PROXY_AUTH") != NULL)
    fprintf(stderr, "[WARNING] environment variable HYDRA_PROXY_AUTH is "
                    "deprecated, use authentication in the HYDRA_PROXY "
                    "definitions, e.g. type://auth@target:port\n");
  if (use_proxy && proxy_string != NULL) {
    if (strstr(proxy_string, "://") != NULL) {
      process_proxy_line(use_proxy, proxy_string);
    } else {
      if ((proxyfp = fopen(proxy_string, "r")) == NULL) {
        fprintf(stderr,
                "[ERROR] proxy definition %s is neither of the kind "
                "type://auth@target:port nor a file containing proxy entries!\n",
                proxy_string);
        exit(-1);
      }
      while (fgets(buf, sizeof(buf), proxyfp) != NULL)
        process_proxy_line(use_proxy, buf);
      fclose(proxyfp);
    }
    if (proxy_count == 0)
      bail("proxy defined but not valid, exiting");
  }

  if (hydra_options.restore == 0) {
    if ((strcmp(hydra_options.service, "rsh") == 0) || (strcmp(hydra_options.service, "oracle-sid") == 0))
      math2 = hydra_brains.countlogin;
    else
      math2 = hydra_brains.countlogin * hydra_brains.countpass;

#ifdef HAVE_MATH_H
    if (hydra_options.bfg) {
      math2 = hydra_brains.countlogin * bf_get_pcount();
    }
#endif

    hydra_brains.todo = math2;
    math2 = math2 * hydra_brains.targets;
    hydra_brains.todo_all = math2;
    if (hydra_brains.todo_all == 0)
      bail("No login/password combination given!");
    if (hydra_brains.todo < hydra_options.tasks) {
      if (verbose && hydra_options.tasks != TASKS)
        printf("[VERBOSE] More tasks defined than login/pass pairs exist. "
               "Tasks reduced to %" hPRIu64 "\n",
               hydra_brains.todo);
      hydra_options.tasks = hydra_brains.todo;
    }
  }

  if (hydra_options.max_use == MAXTASKS) { // only if it was not set via -T
    if (hydra_options.max_use < hydra_brains.targets * hydra_options.tasks)
      hydra_options.max_use = hydra_brains.targets * hydra_options.tasks;
    if (hydra_options.max_use > MAXTASKS)
      hydra_options.max_use = MAXTASKS;
  }
  if ((hydra_options.tasks == TASKS || hydra_options.tasks <= 8) && hydra_options.max_use < hydra_brains.targets * hydra_options.tasks) {
    if ((hydra_options.tasks = hydra_options.max_use / hydra_brains.targets) == 0)
      hydra_options.tasks = 1;
    // fprintf(stderr, "[WARNING] More tasks defined per server than allowed for
    // maximal connections. Tasks per server reduced to %d.\n",
    // hydra_options.tasks);
  } else {
    if (hydra_options.tasks > MAXTASKS) {
      // fprintf(stderr, "[WARNING] reducing tasks to MAXTASKS (%d)\n",
      // MAXTASKS);
      hydra_options.tasks = MAXTASKS;
    }
  }
  //  hydra_options.max_use = hydra_brains.targets * hydra_options.tasks;
  //  if (hydra_options.max_use > MAXTASKS)
  //    hydra_options.max_use = MAXTASKS;
  if (hydra_options.max_use > hydra_options.tasks * hydra_brains.targets)
    hydra_options.max_use = hydra_options.tasks * hydra_brains.targets;
  math2 = (hydra_brains.todo * hydra_brains.targets) / hydra_options.max_use;
  if ((hydra_brains.todo * hydra_brains.targets) % hydra_options.max_use)
    math2++;

  // set options (bits!)
  options = 0;
  if (hydra_options.ssl)
    options = options | OPTION_SSL;

  printf("[DATA] max %d task%s per %d server%s, overall %d task%s, %" hPRIu64 " login tr", hydra_options.tasks, hydra_options.tasks == 1 ? "" : "s", hydra_brains.targets, hydra_brains.targets == 1 ? "" : "s", hydra_options.max_use, hydra_options.max_use == 1 ? "" : "s", hydra_brains.todo);
  printf("%s", hydra_brains.todo == 1 ? "y" : "ies");
  if (hydra_options.colonfile == NULL) {
    printf(" (l:%" hPRIu64 "/p:%" hPRIu64 "), ~%" hPRIu64 " tr", (uint64_t)hydra_brains.countlogin, (uint64_t)hydra_brains.countpass, math2);
  } else {
    printf(", ~%" hPRIu64 " tr", math2);
  }
  printf("%s", math2 == 1 ? "y" : "ies");
  printf(" per task\n");

  if (hydra_brains.targets == 1) {
    if (index(hydra_targets[0]->target, ':') == NULL) {
      printf("[DATA] attacking %s%s://%s:", hydra_options.service, hydra_options.ssl == 1 ? "s" : "", hydra_targets[0]->target);
      printf("%d%s%s\n", port, hydra_options.miscptr == NULL || hydra_options.miscptr[0] != '/' ? "/" : "", hydra_options.miscptr != NULL ? hydra_options.miscptr : "");
    } else {
      printf("[DATA] attacking %s%s://[%s]:", hydra_options.service, hydra_options.ssl == 1 ? "s" : "", hydra_targets[0]->target);
      printf("%d%s%s\n", port, hydra_options.miscptr == NULL || hydra_options.miscptr[0] != '/' ? "/" : "", hydra_options.miscptr != NULL ? hydra_options.miscptr : "");
    }
  } else {
    printf("[DATA] attacking %s%s://(%d targets):", hydra_options.service, hydra_options.ssl == 1 ? "s" : "", hydra_brains.targets);
    printf("%d%s%s\n", port, hydra_options.miscptr == NULL || hydra_options.miscptr[0] != '/' ? "/" : "", hydra_options.miscptr != NULL ? hydra_options.miscptr : "");
  }
  // service %s on port %d%s\n", hydra_options.service, port, hydra_options.ssl
  // == 1 ? " with SSL" : "");
  //  if (hydra_options.miscptr != NULL && hydra_options.miscptr[0] != 0)
  //    printf("[DATA] with additional data %s\n", hydra_options.miscptr);

  if (hydra_options.outfile_ptr != NULL) {
    char outfile_open_type[] = "a+"; // Default open in a+ mode
    if (hydra_options.outfile_format == FORMAT_JSONV1 && hydra_options.restore != 1) {
      outfile_open_type[0] = 'w'; // Creat new outfile, if using JSON output and
                                  // not using -R. The open mode should be "w+".
    }
    if ((hydra_brains.ofp = fopen(hydra_options.outfile_ptr, outfile_open_type)) == NULL) {
      perror("[ERROR] Error creating outputfile");
      exit(-1);
    }
    if (hydra_options.outfile_format == FORMAT_JSONV1) {
      if (hydra_options.restore != 1) { // No JSON head while using -R
        fprintf(hydra_brains.ofp,
                "{ \"generator\": {\n"
                "\t\"software\": \"%s\", \"version\": \"%s\", \"built\": \"%s\",\n"
                "\t\"server\": \"%s\", \"service\": \"%s\", \"jsonoutputversion\": "
                "\"1.00\",\n"
                "\t\"commandline\": \"%s",
                PROGRAM, VERSION, hydra_build_time(), hydra_options.server == NULL ? hydra_options.infile_ptr : hydra_options.server, hydra_options.service, prg);
        for (i = 1; i < argc; i++) {
          char *t = hydra_string_replace(argv[i], "\"", "\\\"");
          fprintf(hydra_brains.ofp, " %s", t);
          free(t);
        }
        fprintf(hydra_brains.ofp, "\"\n\t},\n\"results\": [");
      }
    } else { // else default is plain text aka == 0
      fprintf(hydra_brains.ofp, "# %s %s run at %s on %s %s (%s", PROGRAM, VERSION, hydra_build_time(), hydra_options.server == NULL ? hydra_options.infile_ptr : hydra_options.server, hydra_options.service, prg);
      for (i = 1; i < argc; i++)
        fprintf(hydra_brains.ofp, " %s", argv[i]);
      fprintf(hydra_brains.ofp, ")\n");
    }
  }
  // we have to flush all writeable buffered file pointers before forking
  // set appropriate signals for mother
  signal(SIGCHLD, killed_childs);
  if (debug == 0)
    signal(SIGTERM, kill_children);
  if (debug == 0) {
#ifdef SIGBUS
    signal(SIGBUS, kill_children);
#endif
    signal(SIGSEGV, kill_children);
  }
  signal(SIGHUP, kill_children);
  signal(SIGINT, kill_children);
  signal(SIGPIPE, SIG_IGN);
  if (verbose)
    printf("[VERBOSE] Resolving addresses ... ");
  if (debug)
    printf("\n");

  for (i = 0; i < hydra_brains.targets; i++) {
    if (debug)
      printf("[DEBUG] resolving %s\n", hydra_targets[i]->target);
    memset(&hints, 0, sizeof(hints));
    ipv4 = NULL;
#ifdef AF_INET6
    ipv6 = NULL;
#endif
    if ((device = index(hydra_targets[i]->target, '%')) != NULL)
      *device++ = 0;
    if (getaddrinfo(hydra_targets[i]->target, NULL, &hints, &res) != 0) {
      if (use_proxy == 0) {
        if (verbose)
          printf("[failed for %s] ", hydra_targets[i]->target);
        else
          fprintf(stderr, "[ERROR] could not resolve address: %s\n", hydra_targets[i]->target);
        hydra_targets[i]->done = TARGET_UNRESOLVED;
        hydra_brains.finished++;
      }
    } else {
      for (p = res; p != NULL; p = p->ai_next) {
#ifdef AF_INET6
        if (p->ai_family == AF_INET6) {
          if (ipv6 == NULL)
            ipv6 = (struct sockaddr_in6 *)p->ai_addr;
        } else
#endif
            if (p->ai_family == AF_INET) {
          if (ipv4 == NULL)
            ipv4 = (struct sockaddr_in *)p->ai_addr;
        }
      }
#ifdef AF_INET6
      if (ipv6 != NULL && (ipv4 == NULL || prefer_ipv6)) {
        // IPV6 FIXME
        if ((strcmp(hydra_options.service, "socks5") == 0) || (strcmp(hydra_options.service, "sip") == 0)) {
          fprintf(stderr,
                  "[ERROR] Target %s resolves to an IPv6 address, however "
                  "module %s does not support this. Maybe try \"-4\" option. "
                  "Sending in patches helps.\n",
                  hydra_targets[i]->target, hydra_options.service);
          hydra_targets[i]->done = TARGET_UNRESOLVED;
          hydra_brains.finished++;
        } else {
          hydra_targets[i]->ip[0] = 16;
          memcpy(&hydra_targets[i]->ip[1], (char *)&ipv6->sin6_addr, 16);
          if (device != NULL && strlen(device) <= 16)
            strcpy(&hydra_targets[i]->ip[17], device);
          if (memcmp(&hydra_targets[i]->ip[17], fe80, 2) == 0) {
            if (device == NULL) {
              fprintf(stderr,
                      "[ERROR] The target %s address is a link local address, "
                      "link local addresses require the interface being "
                      "defined like this: fe80::1%%eth0\n",
                      hydra_targets[i]->target);
              exit(-1);
            }
          }
        }
      } else
#endif
          if (ipv4 != NULL) {
        hydra_targets[i]->ip[0] = 4;
        memcpy(&hydra_targets[i]->ip[1], (char *)&ipv4->sin_addr, 4);
      } else {
        if (verbose)
          printf("[failed for %s] ", hydra_targets[i]->target);
        else
          fprintf(stderr, "[ERROR] Could not resolve proxy address: %s\n", hydra_targets[i]->target);
        hydra_targets[i]->done = TARGET_UNRESOLVED;
        hydra_brains.finished++;
      }
      freeaddrinfo(res);
    }
    // restore device information if present
    if (device != NULL) {
      *(device - 1) = '%';
      fprintf(stderr, "[WARNING] not all modules support BINDTODEVICE for IPv6 "
                      "link local addresses, e.g. SSH does not\n");
    }
  }
  if (verbose)
    printf("[VERBOSE] resolving done\n");
  if (hydra_brains.targets == 0)
    bail("No server to scan!");

#ifndef SO_BINDTODEVICE
  if (device != NULL) {
    fprintf(stderr,
            "[ERROR] your operating system does not support SO_BINDTODEVICE or "
            "IP_FORCE_OUT_IFP, dunno how to bind the IPv6 address to the "
            "interface %s!\n",
            device);
  }
#endif

  if (hydra_options.restore == 0) {
    hydra_heads = malloc(sizeof(hydra_head *) * hydra_options.max_use);
    target_no = 0;
    for (i = 0; i < hydra_options.max_use; i++) {
      hydra_heads[i] = malloc(sizeof(hydra_head));
      memset(hydra_heads[i], 0, sizeof(hydra_head));
    }
  }
  // here we call the init function of the relevant service module
  // should we do the init centrally or should each child do that?
  // that depends largely on the number of targets and maximum tasks
  //  if (hydra_brains.targets == 1 || (hydra_brains.targets < 4 &&
  //  hydra_options.tasks / hydra_brains.targets > 4 && hydra_brains.todo > 15))
  for (i = 0; i < hydra_brains.targets; i++)
    hydra_service_init(i);

  starttime = elapsed_status = elapsed_restore = time(NULL);
  fflush(stdout);
  fflush(stderr);
  fflush(hydra_brains.ofp);

#if OPENSSL_VERSION_NUMBER >= 0x10100000L
  if (hydra_options.ssl) {
    fprintf(stderr, "[WARNING] *****************************************************\n");
    fprintf(stderr, "[WARNING] OPENSSL v1.1 development changes are active - modules "
                    "SMB, SNMP, RDP, ORACLE LISTENER and SSL in general might not work "
                    "properly! Please test and report to vh@thc.org.\n");
    fprintf(stderr, "[WARNING] *****************************************************\n");
  }
#endif

  hydra_debug(0, "attack");
  process_restore = 1;

  // this is the big function which starts the attacking children, feeds
  // login/password pairs, etc.!
  while (exit_condition == 0) {
    memset(&fdreadheads, 0, sizeof(fdreadheads));
    max_fd = 0;
    FD_ZERO(&fdreadheads);
    for (head_no = 0, max_fd = 1; head_no < hydra_options.max_use; head_no++) {
      if (hydra_heads[head_no]->active == HEAD_ACTIVE) {
        FD_SET(hydra_heads[head_no]->sp[0], &fdreadheads);
        if (max_fd < hydra_heads[head_no]->sp[0])
          max_fd = hydra_heads[head_no]->sp[0];
      }
    }
    my_select(max_fd + 1, &fdreadheads, NULL, NULL, 0, 200000);
    tmp_time = time(NULL);

    for (head_no = 0; head_no < hydra_options.max_use; head_no++) {
      if (debug > 1 && hydra_heads[head_no]->active != HEAD_DISABLED)
        printf("[DEBUG] head_no[%d] to target_no %d active %d\n", head_no, hydra_heads[head_no]->target_no, hydra_heads[head_no]->active);

      switch (hydra_heads[head_no]->active) {
      case HEAD_DISABLED:
        break;
      case HEAD_UNUSED:
        if (hydra_heads[head_no]->redo) {
          hydra_spawn_head(head_no, hydra_heads[head_no]->target_no);
        } else {
          if (hydra_brains.targets > hydra_brains.finished)
            hydra_heads[head_no]->target_no = hydra_select_target();
          else
            hydra_heads[head_no]->target_no = -1;
          if (debug)
            printf("[DEBUG] child %d got target %d selected\n", head_no, hydra_heads[head_no]->target_no);
          if (hydra_heads[head_no]->target_no < 0) {
            if (debug)
              printf("[DEBUG] hydra_select_target() reports no more targets "
                     "left\n");
            hydra_kill_head(head_no, 0, 3);
          } else
            hydra_spawn_head(head_no,
                             hydra_heads[head_no]->target_no); // target_no is ignored if head->redo == 1
        }
        break;
      case HEAD_ACTIVE:
        if (FD_ISSET(hydra_heads[head_no]->sp[0], &fdreadheads)) {
          do_switch = 1;
          if (hydra_options.time_next_attempt > 0) {
            if (last_attempt + hydra_options.time_next_attempt >= time(NULL)) {
              if (recv(hydra_heads[head_no]->sp[0], &rc, 1, MSG_PEEK) == 1 && (rc == 'N' || rc == 'n'))
                do_switch = 0;
            } else
              last_attempt = time(NULL);
          }
          if (do_switch) {
            readres = read_safe(hydra_heads[head_no]->sp[0], &rc, 1);
            if (readres > 0) {
              FD_CLR(hydra_heads[head_no]->sp[0], &fdreadheads);
              hydra_heads[head_no]->last_seen = tmp_time;
              if (debug)
                printf("[DEBUG] head_no[%d] read %c\n", head_no, rc);
              switch (rc) {
              // Valid Results:
              //  n - mother says to itself that child requests next
              //  login/password pair N - child requests next login/password
              //  pair Q - child reports that it is quitting C - child reports
              //  connect error (and is quitting) E - child reports protocol
              //  error (and is quitting) f - child reports that the username
              //  does not exist F - child reports that it found a valid
              //  login/password pair
              //        and requests next pair. Sends login/pw pair with next
              //        msg!
              case 'N': // head wants next pair
                hydra_targets[hydra_heads[head_no]->target_no]->ok = 1;
                if (hydra_targets[hydra_heads[head_no]->target_no]->fail_count > 0)
                  hydra_targets[hydra_heads[head_no]->target_no]->fail_count--;
                // no break here
              case 'n': // mother sends this to itself initially
                loop_cnt = 0;
                if (hydra_send_next_pair(hydra_heads[head_no]->target_no, head_no) == -1)
                  hydra_kill_head(head_no, 1, 0);
                break;

              case 'F': // valid password found
                hydra_brains.found++;
                if (colored_output) {
                  if (hydra_heads[head_no]->current_login_ptr == NULL || strlen(hydra_heads[head_no]->current_login_ptr) == 0) {
                    if (hydra_heads[head_no]->current_pass_ptr == NULL || strlen(hydra_heads[head_no]->current_pass_ptr) == 0)
                      printf("[\e[1;32m%d\e[0m][\e[1;32m%s\e[0m] host: "
                             "\e[1;32m%s\e[0m\n",
                             hydra_targets[hydra_heads[head_no]->target_no]->port, hydra_options.service, hydra_targets[hydra_heads[head_no]->target_no]->target);
                    else
                      printf("[\e[1;32m%d\e[0m][\e[1;32m%s\e[0m] host: "
                             "\e[1;32m%s\e[0m   password: \e[1;32m%s\e[0m\n",
                             hydra_targets[hydra_heads[head_no]->target_no]->port, hydra_options.service, hydra_targets[hydra_heads[head_no]->target_no]->target, hydra_heads[head_no]->current_pass_ptr);
                  } else if (hydra_heads[head_no]->current_pass_ptr == NULL || strlen(hydra_heads[head_no]->current_pass_ptr) == 0) {
                    printf("[\e[1;32m%d\e[0m][\e[1;32m%s\e[0m] host: "
                           "\e[1;32m%s\e[0m   login: \e[1;32m%s\e[0m\n",
                           hydra_targets[hydra_heads[head_no]->target_no]->port, hydra_options.service, hydra_targets[hydra_heads[head_no]->target_no]->target, hydra_heads[head_no]->current_login_ptr);
                  } else
                    printf("[\e[1;32m%d\e[0m][\e[1;32m%s\e[0m] host: "
                           "\e[1;32m%s\e[0m   login: \e[1;32m%s\e[0m   password: "
                           "\e[1;32m%s\e[0m\n",
                           hydra_targets[hydra_heads[head_no]->target_no]->port, hydra_options.service, hydra_targets[hydra_heads[head_no]->target_no]->target, hydra_heads[head_no]->current_login_ptr, hydra_heads[head_no]->current_pass_ptr);
                } else {
                  if (hydra_heads[head_no]->current_login_ptr == NULL || strlen(hydra_heads[head_no]->current_login_ptr) == 0) {
                    if (hydra_heads[head_no]->current_pass_ptr == NULL || strlen(hydra_heads[head_no]->current_pass_ptr) == 0)
                      printf("[%d][%s] host: %s\n", hydra_targets[hydra_heads[head_no]->target_no]->port, hydra_options.service, hydra_targets[hydra_heads[head_no]->target_no]->target);
                    else
                      printf("[%d][%s] host: %s   password: %s\n", hydra_targets[hydra_heads[head_no]->target_no]->port, hydra_options.service, hydra_targets[hydra_heads[head_no]->target_no]->target, hydra_heads[head_no]->current_pass_ptr);
                  } else if (hydra_heads[head_no]->current_pass_ptr == NULL || strlen(hydra_heads[head_no]->current_pass_ptr) == 0) {
                    printf("[%d][%s] host: %s   login: %s\n", hydra_targets[hydra_heads[head_no]->target_no]->port, hydra_options.service, hydra_targets[hydra_heads[head_no]->target_no]->target, hydra_heads[head_no]->current_login_ptr);
                  } else
                    printf("[%d][%s] host: %s   login: %s   password: %s\n", hydra_targets[hydra_heads[head_no]->target_no]->port, hydra_options.service, hydra_targets[hydra_heads[head_no]->target_no]->target, hydra_heads[head_no]->current_login_ptr, hydra_heads[head_no]->current_pass_ptr);
                }
                if (hydra_options.outfile_format == FORMAT_JSONV1 && hydra_options.outfile_ptr != NULL && hydra_brains.ofp != NULL) {
                  fprintf(hydra_brains.ofp,
                          "%s\n\t{\"port\": %d, \"service\": \"%s\", \"host\": "
                          "\"%s\", \"login\": \"%s\", \"password\": \"%s\"}",
                          hydra_brains.found == 1 ? "" : ",", // prefix a comma if not first finding
                          hydra_targets[hydra_heads[head_no]->target_no]->port, hydra_options.service, hydra_targets[hydra_heads[head_no]->target_no]->target != NULL ? hydra_targets[hydra_heads[head_no]->target_no]->target : "", hydra_heads[head_no]->current_login_ptr != NULL ? hydra_string_replace(hydra_heads[head_no]->current_login_ptr, "\"", "\\\"") : "", hydra_heads[head_no]->current_pass_ptr != NULL ? hydra_string_replace(hydra_heads[head_no]->current_pass_ptr, "\"", "\\\"") : "");
                  fflush(hydra_brains.ofp);
                } else if (hydra_options.outfile_ptr != NULL && hydra_brains.ofp != NULL) { // else output format == 0 aka text
                  if (hydra_heads[head_no]->current_login_ptr == NULL || strlen(hydra_heads[head_no]->current_login_ptr) == 0) {
                    if (hydra_heads[head_no]->current_pass_ptr == NULL || strlen(hydra_heads[head_no]->current_pass_ptr) == 0)
                      fprintf(hydra_brains.ofp, "[%d][%s] host: %s\n", hydra_targets[hydra_heads[head_no]->target_no]->port, hydra_options.service, hydra_targets[hydra_heads[head_no]->target_no]->target);
                    else
                      fprintf(hydra_brains.ofp, "[%d][%s] host: %s   password: %s\n", hydra_targets[hydra_heads[head_no]->target_no]->port, hydra_options.service, hydra_targets[hydra_heads[head_no]->target_no]->target, hydra_heads[head_no]->current_pass_ptr);
                  } else if (hydra_heads[head_no]->current_pass_ptr == NULL || strlen(hydra_heads[head_no]->current_pass_ptr) == 0) {
                    fprintf(hydra_brains.ofp, "[%d][%s] host: %s   login: %s\n", hydra_targets[hydra_heads[head_no]->target_no]->port, hydra_options.service, hydra_targets[hydra_heads[head_no]->target_no]->target, hydra_heads[head_no]->current_login_ptr);
                  } else
                    fprintf(hydra_brains.ofp, "[%d][%s] host: %s   login: %s   password: %s\n", hydra_targets[hydra_heads[head_no]->target_no]->port, hydra_options.service, hydra_targets[hydra_heads[head_no]->target_no]->target, hydra_heads[head_no]->current_login_ptr, hydra_heads[head_no]->current_pass_ptr);
                  fflush(hydra_brains.ofp);
                }
                if (hydra_options.exit_found) { // option set says quit target after on
                                                // valid login/pass pair is found
                  if (hydra_targets[hydra_heads[head_no]->target_no]->done == TARGET_ACTIVE) {
                    hydra_targets[hydra_heads[head_no]->target_no]->done = TARGET_FINISHED; // mark target as done
                    hydra_brains.finished++;
                    printf("[STATUS] attack finished for %s (valid pair found)\n", hydra_targets[hydra_heads[head_no]->target_no]->target);
                  }
                  if (hydra_options.exit_found == 2) {
                    for (j = 0; j < hydra_brains.targets; j++)
                      if (hydra_targets[j]->done == TARGET_ACTIVE) {
                        hydra_targets[j]->done = TARGET_FINISHED;
                        hydra_brains.finished++;
                      }
                  }
                  for (j = 0; j < hydra_options.max_use; j++)
                    if (hydra_heads[j]->active >= 0 && (hydra_heads[j]->target_no == target_no || hydra_options.exit_found == 2)) {
                      if (hydra_brains.targets > hydra_brains.finished && hydra_options.exit_found < 2)
                        hydra_kill_head(j, 1, 0); // kill all heads working on the target
                      else
                        hydra_kill_head(j, 1, 2); // kill all heads working on the target
                    }
                  continue;
                }
                // fall through
              case 'f': // username identified as invalid
                hydra_targets[hydra_heads[head_no]->target_no]->ok = 1;
                if (hydra_targets[hydra_heads[head_no]->target_no]->fail_count > 0)
                  hydra_targets[hydra_heads[head_no]->target_no]->fail_count--;
                memset(buf, 0, sizeof(buf));
                read_safe(hydra_heads[head_no]->sp[0], buf, MAXBUF);
                hydra_skip_user(hydra_heads[head_no]->target_no, buf);
                fck = write(hydra_heads[head_no]->sp[1], "n", 1); // small hack
                break;

              // we do not make a difference between 'C' and 'E' results - yet
              case 'E': // head reports protocol error
              case 'C': // head reports connect error
                fck = write(hydra_heads[head_no]->sp[0], "Q", 1);
                if (debug) {
                  printf("[ATTEMPT-ERROR] target %s - login \"%s\" - pass "
                         "\"%s\" - child %d - %" hPRIu64 " of %" hPRIu64 "\n",
                         hydra_targets[hydra_heads[head_no]->target_no]->target, hydra_heads[head_no]->current_login_ptr, hydra_heads[head_no]->current_pass_ptr, head_no, hydra_targets[hydra_heads[head_no]->target_no]->sent, hydra_brains.todo);
                }
                hydra_increase_fail_count(hydra_heads[head_no]->target_no, head_no);
                break;

              case 'Q': // head reports its quitting
                fck = write(hydra_heads[head_no]->sp[0], "Q", 1);
                if (debug)
                  printf("[DEBUG] child %d reported it quit\n", head_no);
                hydra_kill_head(head_no, 1, 0);
                break;

              default:
                fprintf(stderr,
                        "[ERROR] child %d sent nonsense data, killing and "
                        "restarting it!\n",
                        head_no);
                hydra_increase_fail_count(hydra_heads[head_no]->target_no, head_no);
              } // end switch
            }   // readres
            if (readres == -1) {
              if (verbose)
                fprintf(stderr,
                        "[WARNING] child %d seems to have died, restarting "
                        "(this only happens if a module is bad) ... \n",
                        head_no);
              hydra_increase_fail_count(hydra_heads[head_no]->target_no, head_no);
            }
          } // end do_switch
        } else {
          if (hydra_heads[head_no]->last_seen + hydra_options.waittime > tmp_time) {
            // check if recover of timed-out head is necessary
            if (tmp_time > waittime + hydra_heads[head_no]->last_seen) {
              if (kill(hydra_heads[head_no]->pid, 0) < 0) {
                if (verbose)
                  fprintf(stderr,
                          "[WARNING] child %d seems to be dead, restarting it "
                          "...\n",
                          head_no);
                hydra_increase_fail_count(hydra_heads[head_no]->target_no, head_no);
              }
            }
            // if we do not get to hear anything for a longer time assume its
            // dead
            if (tmp_time > waittime * 2 + hydra_heads[head_no]->last_seen) {
              if (verbose)
                fprintf(stderr, "[WARNING] timeout from child %d, restarting\n", head_no);
              hydra_increase_fail_count(hydra_heads[head_no]->target_no, head_no);
            }
          }
        }
        break;
      default:
        fprintf(stderr, "[ERROR] child %d in unknown state, restarting!\n", head_no);
        hydra_increase_fail_count(hydra_heads[head_no]->target_no, head_no);
      }
    }
    // if (debug) printf("DEBUG: bug hunt: %lu %lu\n", hydra_brains.todo_all,
    // hydra_brains.sent);

    usleepn(USLEEP_LOOP);
    (void)wait3(NULL, WNOHANG, NULL);
    // write restore file and report status
    if (process_restore == 1 && time(NULL) - elapsed_restore > 299) {
      hydra_restore_write(0);
      elapsed_restore = time(NULL);
    }

    if (time(NULL) - elapsed_status > status_print) {
      elapsed_status = time(NULL);
      tmp_time = elapsed_status - starttime;
      if (tmp_time < 1)
        tmp_time = 1;
      tmp_time = hydra_brains.sent / tmp_time;
      if (tmp_time < 1)
        tmp_time = 1;
      if (debug == 0) {
        if (status_print < 15 * 59)
          status_print = ((status_print + 1) * 2) - 1;
        if (status_print > 299 && ((hydra_brains.todo_all + total_redo_count) - hydra_brains.sent) / tmp_time < 1500)
          status_print = 299;
        if ((((hydra_brains.todo_all + total_redo_count) - hydra_brains.sent) / tmp_time) < 150)
          status_print = 59;
      }
      k = 0;
      for (j = 0; j < hydra_options.max_use; j++)
        if (hydra_heads[j]->active >= HEAD_UNUSED)
          k++;
      printf("[STATUS] %.2f tries/min, %" hPRIu64 " tries in %02" hPRIu64 ":%02" hPRIu64 "h, %" hPRIu64 " to do in %02" hPRIu64 ":%02" hPRIu64 "h, %d active\n",
             (1.0 * hydra_brains.sent) / (((elapsed_status - starttime) * 1.0) / 60),                                                                                               // tries/min
             hydra_brains.sent,                                                                                                                                                     // tries
             (uint64_t)((elapsed_status - starttime) / 3600),                                                                                                                       // hours
             (uint64_t)(((elapsed_status - starttime) % 3600) / 60),                                                                                                                // minutes
             (hydra_brains.todo_all + total_redo_count) - hydra_brains.sent != 0 ? (hydra_brains.todo_all + total_redo_count) - hydra_brains.sent : 1,                              // left todo
             (uint64_t)(((double)(hydra_brains.todo_all + total_redo_count) - hydra_brains.sent) / ((double)hydra_brains.sent / (elapsed_status - starttime))) / 3600,              // hours
             (((uint64_t)(((double)(hydra_brains.todo_all + total_redo_count) - hydra_brains.sent) / ((double)hydra_brains.sent / (elapsed_status - starttime))) % 3600) / 60) + 1, // min
             k);
      hydra_debug(0, "STATUS");
    }

    exit_condition = hydra_check_for_exit_condition();
  }

  process_restore = 0;
  if (debug)
    printf("[DEBUG] while loop left with %d\n", exit_condition);

  j = k = error = 0;
  for (i = 0; i < hydra_brains.targets; i++)
    switch (hydra_targets[i]->done) {
    case TARGET_UNRESOLVED:
      k++;
      break;
    case TARGET_ERROR:
      if (hydra_targets[i]->ok == 0)
        k++;
      else
        error++;
      break;
    case TARGET_FINISHED:
      break;
    case TARGET_ACTIVE:
      if (hydra_targets[i]->ok == 0)
        k++;
      else
        j++;
      break;
    default:
      error++;
      fprintf(stderr, "[ERROR] illegal target result value (%d=>%d)\n", i, hydra_targets[i]->done);
    }

  printf("%d of %d target%s%scompleted, %" hPRIu64 " valid password", hydra_brains.targets - j - k - error, hydra_brains.targets, hydra_brains.targets == 1 ? " " : "s ", hydra_brains.found > 0 ? "successfully " : "", hydra_brains.found);
  printf("%s", hydra_brains.found < 2 ? "" : "s");
  printf(" found\n");

  error += j;
  k = 0;
  for (i = 0; i < hydra_options.max_use; i++)
    if (hydra_heads[i]->active == HEAD_ACTIVE)
      k++;

  if (error == 0 && k == 0) {
    process_restore = 0;
    unlink(RESTOREFILE);
  } else {
    if (hydra_options.cidr == 0 && k == 0) {
      printf("[INFO] Writing restore file because %d server scan%s could not "
             "be completed\n",
             j + error, j + error == 1 ? "" : "s");
      hydra_restore_write(1);
    } else if (k > 0) {
      printf("[WARNING] Writing restore file because %d final worker threads "
             "did not complete until end.\n",
             k);
      hydra_restore_write(1);
    }
  }

  if (debug)
    printf("[DEBUG] killing all remaining children now that might be stuck\n");
  for (i = 0; i < hydra_options.max_use; i++)
    if (hydra_heads[i]->active == HEAD_ACTIVE && hydra_heads[i]->pid > 0)
      hydra_kill_head(i, 1, 3);
  (void)wait3(NULL, WNOHANG, NULL);

#define STRMAX (10 * 1024)
  char json_error[STRMAX + 2], tmp_str[STRMAX + 2];
  memset(json_error, 0, STRMAX + 2);
  memset(tmp_str, 0, STRMAX + 2);
  if (error) {
    snprintf(tmp_str, STRMAX, "[ERROR] %d target%s disabled because of too many errors", error, error == 1 ? " was" : "s were");
    fprintf(stderr, "%s\n", tmp_str);
    strncat(json_error, "\"", STRMAX);
    strncat(json_error, tmp_str, STRMAX);
    strncat(json_error, "\"", STRMAX);
    error = 1;
  }
  if (k) {
    snprintf(tmp_str, STRMAX, "[ERROR] %d target%s did not resolve or could not be connected", k, k == 1 ? "" : "s");
    fprintf(stderr, "%s\n", tmp_str);
    if (*json_error) {
      strncat(json_error, ", ", STRMAX);
    }
    strncat(json_error, "\"", STRMAX);
    strncat(json_error, tmp_str, STRMAX);
    strncat(json_error, "\"", STRMAX);
    error = 1;
  }
  if (error) {
    snprintf(tmp_str, STRMAX, "[ERROR] %d target%s did not complete", j, j < 1 ? "" : "s");
    fprintf(stderr, "%s\n", tmp_str);
    if (*json_error) {
      strncat(json_error, ", ", STRMAX);
    }
    strncat(json_error, "\"", STRMAX);
    strncat(json_error, tmp_str, STRMAX);
    strncat(json_error, "\"", STRMAX);
    error = 1;
  }
  // yeah we did it
  printf("%s (%s) finished at %s\n", PROGRAM, RESOURCE, hydra_build_time());
  if (hydra_brains.ofp != NULL && hydra_brains.ofp != stdout) {
    if (hydra_options.outfile_format == FORMAT_JSONV1) {
      fprintf(hydra_brains.ofp,
              "\n\t],\n\"success\": %s,\n\"errormessages\": [ %s "
              "],\n\"quantityfound\": %" hPRIu64 "   }\n",
              (error ? "false" : "true"), json_error, hydra_brains.found);
    }
    fclose(hydra_brains.ofp);
  }

  fflush(NULL);
  if (error || j != 0 || exit_condition < 0)
    return -1;
  else
    return 0;
}<|MERGE_RESOLUTION|>--- conflicted
+++ resolved
@@ -3216,13 +3216,9 @@
             fprintf(stderr, "[ERROR] Wrong syntax of optional argument: %s\n", optional1);
             exit(-1);
           }
-<<<<<<< HEAD
-          switch (optional1[0]){
-          case 'C':            // fall through
-=======
+
           switch (optional1[0]) {
           case 'C': // fall through
->>>>>>> 78387c1a
           case 'c':
             if (optional1[1] != '=' || optional1[2] != '/') {
               fprintf(stderr,
@@ -3437,11 +3433,8 @@
           if (hydra_options.bfg) {
 #ifdef HAVE_MATH_H
             if (bf_init(bf_options.arg))
-<<<<<<< HEAD
-              exit(-1);         // error description is handled by bf_init
-=======
               exit(-1); // error description is handled by bf_init
->>>>>>> 78387c1a
+
             pass_ptr = bf_next(hydra_options.rainy);
             hydra_brains.countpass += bf_get_pcount();
             hydra_brains.sizepass += BF_BUFLEN;
